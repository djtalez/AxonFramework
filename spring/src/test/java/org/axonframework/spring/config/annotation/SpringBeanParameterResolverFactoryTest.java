--- conflicted
+++ resolved
@@ -83,13 +83,9 @@
     @Test
     public void testNewInstanceIsCreatedEachTimePrototypeResourceIsInjected() throws Exception {
         Object handler = applicationContext.getBean("prototypeResourceHandler");
-<<<<<<< HEAD
-        AnnotationEventListenerAdapter adapter = new AnnotationEventListenerAdapter(
+        AnnotationEventHandlerAdapter adapter = new AnnotationEventHandlerAdapter(
                 handler, applicationContext.getBean(ParameterResolverFactory.class)
         );
-=======
-        AnnotationEventHandlerAdapter adapter = new AnnotationEventHandlerAdapter(handler, applicationContext.getBean(ParameterResolverFactory.class));
->>>>>>> 2611fa2d
         adapter.handle(asEventMessage("Hello1"));
         adapter.handle(asEventMessage("Hello2"));
         assertEquals(2, counter.get());
@@ -98,12 +94,7 @@
     @Test(expected = UnsupportedHandlerException.class)
     public void testMethodsAreProperlyInjected_ErrorOnMissingParameterType() {
         // this should generate an error
-<<<<<<< HEAD
-        new AnnotationEventListenerAdapter(applicationContext.getBean("missingResourceHandler"), parameterResolver);
-=======
         new AnnotationEventHandlerAdapter(applicationContext.getBean("missingResourceHandler"), parameterResolver);
-
->>>>>>> 2611fa2d
     }
 
     @Test(expected = UnsupportedHandlerException.class)
@@ -116,12 +107,8 @@
     @DirtiesContext
     public void testMethodsAreProperlyInjected_DuplicateParameterTypeWithPrimary() throws Exception {
         // this should generate an error
-<<<<<<< HEAD
-        new AnnotationEventListenerAdapter(applicationContext.getBean("duplicateResourceHandlerWithPrimary"),
-                                           parameterResolver).handle(asEventMessage("Hi there"));
-=======
-        new AnnotationEventHandlerAdapter(applicationContext.getBean("duplicateResourceHandlerWithPrimary"), parameterResolver).handle(asEventMessage("Hi there"));
->>>>>>> 2611fa2d
+        new AnnotationEventHandlerAdapter(applicationContext.getBean("duplicateResourceHandlerWithPrimary"),
+                                          parameterResolver).handle(asEventMessage("Hi there"));
 
         assertEquals(1, counter.get());
     }
@@ -129,12 +116,8 @@
     @Test
     @DirtiesContext
     public void testMethodsAreProperlyInjected_DuplicateParameterTypeWithQualifier() throws Exception {
-<<<<<<< HEAD
-        new AnnotationEventListenerAdapter(applicationContext.getBean("duplicateResourceHandlerWithQualifier"),
-                                           parameterResolver).handle(asEventMessage("Hi there"));
-=======
-        new AnnotationEventHandlerAdapter(applicationContext.getBean("duplicateResourceHandlerWithQualifier"), parameterResolver).handle(asEventMessage("Hi there"));
->>>>>>> 2611fa2d
+        new AnnotationEventHandlerAdapter(applicationContext.getBean("duplicateResourceHandlerWithQualifier"),
+                                          parameterResolver).handle(asEventMessage("Hi there"));
 
         assertEquals(1, counter.get());
     }
@@ -142,14 +125,10 @@
     @Test
     @DirtiesContext
     public void testMethodsAreProperlyInjected_QualifierPrecedesPrimary() throws Exception {
-<<<<<<< HEAD
-        new AnnotationEventListenerAdapter(
+        new AnnotationEventHandlerAdapter(
                 applicationContext.getBean("duplicateResourceHandlerWithQualifierAndPrimary"),
                 parameterResolver
         ).handle(asEventMessage("Hi there"));
-=======
-        new AnnotationEventHandlerAdapter(applicationContext.getBean("duplicateResourceHandlerWithQualifierAndPrimary"), parameterResolver).handle(asEventMessage("Hi there"));
->>>>>>> 2611fa2d
 
         assertEquals(1, counter.get());
     }
