/*
 * Copyright (c) 2010-2022. Axon Framework
 *
 * Licensed under the Apache License, Version 2.0 (the "License");
 * you may not use this file except in compliance with the License.
 * You may obtain a copy of the License at
 *
 *     http://www.apache.org/licenses/LICENSE-2.0
 *
 * Unless required by applicable law or agreed to in writing, software
 * distributed under the License is distributed on an "AS IS" BASIS,
 * WITHOUT WARRANTIES OR CONDITIONS OF ANY KIND, either express or implied.
 * See the License for the specific language governing permissions and
 * limitations under the License.
 */
package org.axonframework.queryhandling;

import org.axonframework.common.Assert;
import org.axonframework.common.AxonConfigurationException;
import org.axonframework.common.Registration;
import org.axonframework.common.transaction.NoTransactionManager;
import org.axonframework.common.transaction.TransactionManager;
import org.axonframework.messaging.DefaultInterceptorChain;
import org.axonframework.messaging.Message;
import org.axonframework.messaging.MessageDispatchInterceptor;
import org.axonframework.messaging.MessageHandler;
import org.axonframework.messaging.MessageHandlerInterceptor;
import org.axonframework.messaging.ResultMessage;
import org.axonframework.messaging.interceptors.TransactionManagingInterceptor;
import org.axonframework.messaging.responsetypes.ResponseType;
import org.axonframework.messaging.unitofwork.DefaultUnitOfWork;
import org.axonframework.messaging.unitofwork.UnitOfWork;
import org.axonframework.monitoring.MessageMonitor;
import org.axonframework.monitoring.NoOpMessageMonitor;
<<<<<<< HEAD
import org.axonframework.queryhandling.registration.DuplicateQueryHandlerResolution;
import org.axonframework.queryhandling.registration.DuplicateQueryHandlerResolver;
=======
import org.reactivestreams.Publisher;
>>>>>>> 2eedc204
import org.slf4j.Logger;
import org.slf4j.LoggerFactory;
import reactor.core.publisher.Flux;
import reactor.core.publisher.Mono;
import reactor.core.publisher.Signal;

import java.lang.reflect.Type;
import java.util.Collection;
import java.util.Collections;
import java.util.Comparator;
import java.util.Iterator;
import java.util.List;
import java.util.Map;
import java.util.Objects;
import java.util.concurrent.CompletableFuture;
import java.util.concurrent.ConcurrentHashMap;
import java.util.concurrent.ConcurrentMap;
import java.util.concurrent.CopyOnWriteArrayList;
import java.util.concurrent.ExecutionException;
import java.util.concurrent.Future;
import java.util.concurrent.TimeUnit;
import java.util.function.Function;
import java.util.stream.Collectors;
import java.util.stream.Stream;
import javax.annotation.Nonnull;

import static java.lang.String.format;
import static java.util.stream.Collectors.groupingBy;
import static java.util.stream.Collectors.mapping;
import static org.axonframework.common.BuilderUtils.assertNonNull;
import static org.axonframework.common.ObjectUtils.getRemainingOfDeadline;
import static org.axonframework.queryhandling.GenericQueryResponseMessage.asNullableResponseMessage;

/**
 * Implementation of the QueryBus that dispatches queries to the handlers within the JVM. Any timeouts are ignored by
 * this implementation, as handlers are considered to answer immediately.
 * <p>
 * In case multiple handlers are registered for the same query and response type, the {@link #query(QueryMessage)}
 * method will invoke one of these handlers. Which one is unspecified.
 *
 * @author Marc Gathier
 * @author Allard Buijze
 * @author Steven van Beelen
 * @author Milan Savic
 * @since 3.1
 */
public class SimpleQueryBus implements QueryBus {

    private static final Logger logger = LoggerFactory.getLogger(SimpleQueryBus.class);

<<<<<<< HEAD
    @SuppressWarnings("rawtypes")
    private final ConcurrentMap<String, List<QuerySubscription>> subscriptions = new ConcurrentHashMap<>();
=======
    private final ConcurrentMap<String, CopyOnWriteArrayList<QuerySubscription<?>>> subscriptions = new ConcurrentHashMap<>();
>>>>>>> 2eedc204
    private final MessageMonitor<? super QueryMessage<?, ?>> messageMonitor;
    private final DuplicateQueryHandlerResolver duplicateQueryHandlerResolver;
    private final QueryInvocationErrorHandler errorHandler;
    private final List<MessageHandlerInterceptor<? super QueryMessage<?, ?>>> handlerInterceptors = new CopyOnWriteArrayList<>();
    private final List<MessageDispatchInterceptor<? super QueryMessage<?, ?>>> dispatchInterceptors = new CopyOnWriteArrayList<>();

    private final QueryUpdateEmitter queryUpdateEmitter;

    /**
     * Instantiate a {@link SimpleQueryBus} based on the fields contained in the {@link Builder}.
     *
     * @param builder the {@link Builder} used to instantiate a {@link SimpleQueryBus} instance
     */
    protected SimpleQueryBus(Builder builder) {
        builder.validate();
        this.messageMonitor = builder.messageMonitor;
        this.errorHandler = builder.errorHandler;
        if (builder.transactionManager != NoTransactionManager.INSTANCE) {
            registerHandlerInterceptor(new TransactionManagingInterceptor<>(builder.transactionManager));
        }
        this.queryUpdateEmitter = builder.queryUpdateEmitter;
        this.duplicateQueryHandlerResolver = builder.duplicateQueryHandlerResolver;
    }

    /**
     * Instantiate a Builder to be able to create a {@link SimpleQueryBus}.
     * <p>
     * The {@link MessageMonitor} is defaulted to {@link NoOpMessageMonitor}, {@link TransactionManager} to {@link
     * NoTransactionManager}, {@link QueryInvocationErrorHandler} to {@link LoggingQueryInvocationErrorHandler}, and
     * {@link QueryUpdateEmitter} to {@link SimpleQueryUpdateEmitter}.
     *
     * @return a Builder to be able to create a {@link SimpleQueryBus}
     */
    public static Builder builder() {
        return new Builder();
    }

    @SuppressWarnings("rawtypes")
    @Override
<<<<<<< HEAD
    public <R> Registration subscribe(String queryName,
                                      Type responseType,
                                      MessageHandler<? super QueryMessage<?, R>> handler) {
=======
    public <R> Registration subscribe(@Nonnull String queryName,
                                      @Nonnull Type responseType,
                                      @Nonnull MessageHandler<? super QueryMessage<?, R>> handler) {
        CopyOnWriteArrayList<QuerySubscription<?>> handlers =
                subscriptions.computeIfAbsent(queryName, k -> new CopyOnWriteArrayList<>());
>>>>>>> 2eedc204
        QuerySubscription<R> querySubscription = new QuerySubscription<>(responseType, handler);
        List<QuerySubscription> handlers = subscriptions.computeIfAbsent(queryName, k -> new CopyOnWriteArrayList<>());
        if(handlers.contains(querySubscription)) {
            return () -> unsubscribe(queryName, querySubscription);
        }
        List<QuerySubscription> existingHandlers = handlers.stream()
                                                           .filter(q -> q.getResponseType().equals(responseType))
                                                           .collect(Collectors.toList());
        if (existingHandlers.isEmpty()) {
            handlers.add(querySubscription);
        } else {
            List<QuerySubscription> resolvedHandlers = duplicateQueryHandlerResolver.resolve(queryName,
                                                                                             responseType,
                                                                                             existingHandlers,
                                                                                             querySubscription);
            subscriptions.put(queryName, resolvedHandlers);
        }

        return () -> unsubscribe(queryName, querySubscription);
    }

    private <R> boolean unsubscribe(String queryName, QuerySubscription<R> querySubscription) {
        subscriptions.computeIfPresent(queryName, (key, handlers) -> {
            handlers.remove(querySubscription);
            if (handlers.isEmpty()) {
                return null;
            }
            return handlers;
        });
        return true;
    }

    @Override
    public <Q, R> CompletableFuture<QueryResponseMessage<R>> query(@Nonnull QueryMessage<Q, R> query) {
        Assert.isFalse(Publisher.class.isAssignableFrom(query.getResponseType().getExpectedResponseType()),
                       () -> "Direct query does not support Flux as a return type.");
        MessageMonitor.MonitorCallback monitorCallback = messageMonitor.onMessageIngested(query);
        QueryMessage<Q, R> interceptedQuery = intercept(query);
        List<MessageHandler<? super QueryMessage<?, ?>>> handlers = getHandlersForMessage(interceptedQuery);
        CompletableFuture<QueryResponseMessage<R>> result = new CompletableFuture<>();
        try {
            ResponseType<R> responseType = interceptedQuery.getResponseType();
            if (handlers.isEmpty()) {
                throw noHandlerException(interceptedQuery);
            }
            Iterator<MessageHandler<? super QueryMessage<?, ?>>> handlerIterator = handlers.iterator();
            boolean invocationSuccess = false;
            while (!invocationSuccess && handlerIterator.hasNext()) {
                DefaultUnitOfWork<QueryMessage<Q, R>> uow = DefaultUnitOfWork.startAndGet(interceptedQuery);
                ResultMessage<CompletableFuture<QueryResponseMessage<R>>> resultMessage =
                        interceptAndInvoke(uow, handlerIterator.next());
                if (resultMessage.isExceptional()) {
                    if (!(resultMessage.exceptionResult() instanceof NoHandlerForQueryException)) {
                        GenericQueryResponseMessage<R> queryResponseMessage =
                                responseType.convertExceptional(resultMessage.exceptionResult())
                                            .map(GenericQueryResponseMessage::new)
                                            .orElse(new GenericQueryResponseMessage<>(
                                                    responseType.responseMessagePayloadType(),
                                                    resultMessage.exceptionResult()));


                        result.complete(queryResponseMessage);
                        monitorCallback.reportFailure(resultMessage.exceptionResult());
                        return result;
                    }
                } else {
                    result = resultMessage.getPayload();
                    invocationSuccess = true;
                }
            }
            if (!invocationSuccess) {
                throw noSuitableHandlerException(interceptedQuery);
            }
            monitorCallback.reportSuccess();
        } catch (Exception e) {
            result.completeExceptionally(e);
            monitorCallback.reportFailure(e);
        }
        return result;
    }

    @Override
    public <Q, R> Publisher<QueryResponseMessage<R>> streamingQuery(StreamingQueryMessage<Q, R> query) {
        return Mono.just(intercept(query))
                   .flatMapMany(
                           interceptedQuery -> Mono.just(interceptedQuery)
                                                   .flatMapMany(this::getStreamingHandlersForMessage)
                                                   .switchIfEmpty(Flux.error(noHandlerException(interceptedQuery)))
                                                   .map(handler -> interceptAndInvokeStreaming(
                                                           interceptedQuery, handler
                                                   ))
                                                   .skipWhile(ResultMessage::isExceptional)
                                                   .switchIfEmpty(Flux.error(noSuitableHandlerException(interceptedQuery)))
                                                   .next()
                                                   .doOnEach(this::monitorCallback)
                                                   .flatMapMany(Message::getPayload)
                   )
                   .contextWrite(ctx -> ctx.put(MessageMonitor.MonitorCallback.class,
                                                messageMonitor.onMessageIngested(query)));
    }

    private NoHandlerForQueryException noHandlerException(QueryMessage<?, ?> intercepted) {
        return new NoHandlerForQueryException(format("No handler found for [%s] with response type [%s]",
                                                     intercepted.getQueryName(),
                                                     intercepted.getResponseType()));
    }

    private NoHandlerForQueryException noSuitableHandlerException(QueryMessage<?, ?> intercepted) {
        return new NoHandlerForQueryException(format("No suitable handler was found for [%s] with response type [%s]",
                                                     intercepted.getQueryName(),
                                                     intercepted.getResponseType()));
    }

    private void monitorCallback(Signal<?> signal) {
        MessageMonitor.MonitorCallback m = signal.getContextView()
                                                 .get(MessageMonitor.MonitorCallback.class);
        if (signal.isOnNext()) {
            m.reportSuccess();
        } else if (signal.isOnError()) {
            m.reportFailure(signal.getThrowable());
        }
    }

    @Override
    public <Q, R> Stream<QueryResponseMessage<R>> scatterGather(@Nonnull QueryMessage<Q, R> query, long timeout,
                                                                @Nonnull TimeUnit unit) {
        Assert.isFalse(Publisher.class.isAssignableFrom(query.getResponseType().getExpectedResponseType()),
                       () -> "Scatter-Gather query does not support Flux as a return type.");
        MessageMonitor.MonitorCallback monitorCallback = messageMonitor.onMessageIngested(query);
        QueryMessage<Q, R> interceptedQuery = intercept(query);
        List<MessageHandler<? super QueryMessage<?, ?>>> handlers = getHandlersForMessage(interceptedQuery);
        if (handlers.isEmpty()) {
            monitorCallback.reportIgnored();
            return Stream.empty();
        }

        long deadline = System.currentTimeMillis() + unit.toMillis(timeout);
        return handlers.stream()
                       .map(handler -> {
                           long leftTimeout = getRemainingOfDeadline(deadline);
                           ResultMessage<CompletableFuture<QueryResponseMessage<R>>> resultMessage =
                                   interceptAndInvoke(DefaultUnitOfWork.startAndGet(interceptedQuery),
                                                      handler);
                           QueryResponseMessage<R> response = null;
                           if (resultMessage.isExceptional()) {
                               monitorCallback.reportFailure(resultMessage.exceptionResult());
                               errorHandler.onError(resultMessage.exceptionResult(), interceptedQuery, handler);
                           } else {
                               try {
                                   response = resultMessage.getPayload().get(leftTimeout, TimeUnit.MILLISECONDS);
                                   monitorCallback.reportSuccess();
                               } catch (Exception e) {
                                   monitorCallback.reportFailure(e);
                                   errorHandler.onError(e, interceptedQuery, handler);
                               }
                           }
                           return response;
                       }).filter(Objects::nonNull);
    }

    /**
     * {@inheritDoc}
     *
     * @deprecated in favor use of {{@link #subscriptionQuery(SubscriptionQueryMessage, int)}
     */
    @Deprecated
    @Override
    public <Q, I, U> SubscriptionQueryResult<QueryResponseMessage<I>, SubscriptionQueryUpdateMessage<U>> subscriptionQuery(
            @Nonnull SubscriptionQueryMessage<Q, I, U> query,
            SubscriptionQueryBackpressure backpressure,
            int updateBufferSize
    ) {
        assertSubQueryResponseTypes(query);
        if (queryUpdateEmitter.queryUpdateHandlerRegistered(query)) {
            throw new IllegalArgumentException("There is already a subscription with the given message identifier");
        }

        Mono<QueryResponseMessage<I>> initialResult = Mono.fromFuture(() -> query(query))
                                                          .doOnError(error -> logger.error(format(
                                                                  "An error happened while trying to report an initial result. Query: %s",
                                                                  query), error));

        UpdateHandlerRegistration<U> updateHandlerRegistration =
                queryUpdateEmitter.registerUpdateHandler(query, backpressure, updateBufferSize);

        return getSubscriptionQueryResult(initialResult, updateHandlerRegistration);
    }

    @Override
    public <Q, I, U> SubscriptionQueryResult<QueryResponseMessage<I>, SubscriptionQueryUpdateMessage<U>> subscriptionQuery(
            @Nonnull SubscriptionQueryMessage<Q, I, U> query,
            int updateBufferSize
    ) {
        assertSubQueryResponseTypes(query);
        if (queryUpdateEmitter.queryUpdateHandlerRegistered(query)) {
            throw new IllegalArgumentException("There is already a subscription with the given message identifier");
        }

        Mono<QueryResponseMessage<I>> initialResult = Mono.fromFuture(() -> query(query))
                                                          .doOnError(error -> logger.error(format(
                                                                  "An error happened while trying to report an initial result. Query: %s",
                                                                  query), error));
        UpdateHandlerRegistration<U> updateHandlerRegistration =
                queryUpdateEmitter.registerUpdateHandler(query, updateBufferSize);

        return getSubscriptionQueryResult(initialResult, updateHandlerRegistration);
    }

    private <Q, I, U> void assertSubQueryResponseTypes(SubscriptionQueryMessage<Q, I, U> query) {
        Assert.isFalse(Publisher.class.isAssignableFrom(query.getResponseType().getExpectedResponseType()),
                       () -> "Subscription Query query does not support Flux as a return type.");
        Assert.isFalse(Publisher.class.isAssignableFrom(query.getUpdateResponseType().getExpectedResponseType()),
                       () -> "Subscription Query query does not support Flux as an update type.");
    }

    private <I, U> DefaultSubscriptionQueryResult<QueryResponseMessage<I>, SubscriptionQueryUpdateMessage<U>> getSubscriptionQueryResult(
            Mono<QueryResponseMessage<I>> initialResult,
            UpdateHandlerRegistration<U> updateHandlerRegistration
    ) {
        return new DefaultSubscriptionQueryResult<>(initialResult,
                                                    updateHandlerRegistration.getUpdates(),
                                                    () -> {
                                                        updateHandlerRegistration.complete();
                                                        return true;
                                                    });
    }

    @Override
    public QueryUpdateEmitter queryUpdateEmitter() {
        return queryUpdateEmitter;
    }

    private <Q, R> ResultMessage<CompletableFuture<QueryResponseMessage<R>>> interceptAndInvoke(
            UnitOfWork<QueryMessage<Q, R>> uow,
            MessageHandler<? super QueryMessage<?, R>> handler
    ) {
        return uow.executeWithResult(() -> {
            ResponseType<R> responseType = uow.getMessage().getResponseType();
            Object queryResponse = new DefaultInterceptorChain<>(uow, handlerInterceptors, handler).proceed();
            if (queryResponse instanceof CompletableFuture) {
                return ((CompletableFuture<?>) queryResponse).thenCompose(
                        result -> buildCompletableFuture(responseType, result));
            } else if (queryResponse instanceof Future) {
                return CompletableFuture.supplyAsync(() -> {
                    try {
                        return asNullableResponseMessage(
                                responseType.responseMessagePayloadType(),
                                responseType.convert(((Future<?>) queryResponse).get()));
                    } catch (InterruptedException | ExecutionException e) {
                        throw new QueryExecutionException("Error happened while trying to execute query handler", e);
                    }
                });
            }
            return buildCompletableFuture(responseType, queryResponse);
        });
    }

    private <Q, R> ResultMessage<Publisher<QueryResponseMessage<R>>> interceptAndInvokeStreaming(
            StreamingQueryMessage<Q, R> query,
            MessageHandler<? super StreamingQueryMessage<?, R>> handler) {
        DefaultUnitOfWork<StreamingQueryMessage<Q, R>> uow = DefaultUnitOfWork.startAndGet(query);
        return uow.executeWithResult(() -> {
            Object queryResponse = new DefaultInterceptorChain<>(uow, handlerInterceptors, handler).proceed();
            return query.getResponseType()
                        .convert(queryResponse)
                        .map(GenericQueryResponseMessage::asResponseMessage);
        });
    }

    private <R> CompletableFuture<QueryResponseMessage<R>> buildCompletableFuture(ResponseType<R> responseType,
                                                                                  Object queryResponse) {
        return CompletableFuture.completedFuture(asNullableResponseMessage(
                responseType.responseMessagePayloadType(),
                responseType.convert(queryResponse)));
    }

    @SuppressWarnings("unchecked")
    private <Q, R, T extends QueryMessage<Q, R>> T intercept(T query) {
        T intercepted = query;
        for (MessageDispatchInterceptor<? super QueryMessage<?, ?>> interceptor : dispatchInterceptors) {
            intercepted = (T) interceptor.handle(intercepted);
        }
        return intercepted;
    }

    /**
     * Returns the subscriptions for this query bus. While the returned map is unmodifiable, it may or may not reflect
     * changes made to the subscriptions after the call was made.
     *
     * @return the subscriptions for this query bus
     */
    protected Map<String, Collection<QuerySubscription<?>>> getSubscriptions() {
        return Collections.unmodifiableMap(subscriptions);
    }

    /**
     * Registers an interceptor that is used to intercept Queries before they are passed to their respective handlers.
     * The interceptor is invoked separately for each handler instance (in a separate unit of work).
     *
     * @param interceptor the interceptor to invoke before passing a Query to the handler
     * @return handle to unregister the interceptor
     */
    @Override
    public Registration registerHandlerInterceptor(
            @Nonnull MessageHandlerInterceptor<? super QueryMessage<?, ?>> interceptor) {
        handlerInterceptors.add(interceptor);
        return () -> handlerInterceptors.remove(interceptor);
    }

    /**
     * Registers an interceptor that intercepts Queries as they are sent. Each interceptor is called once, regardless of
     * the type of query (point-to-point or scatter-gather) executed.
     *
     * @param interceptor the interceptor to invoke when sending a Query
     * @return handle to unregister the interceptor
     */
    @Override
    public @Nonnull
    Registration registerDispatchInterceptor(
            @Nonnull MessageDispatchInterceptor<? super QueryMessage<?, ?>> interceptor) {
        dispatchInterceptors.add(interceptor);
        return () -> dispatchInterceptors.remove(interceptor);
    }

    @SuppressWarnings("unchecked") // Suppresses 'queryHandler' cast to `MessageHandler<? super QueryMessage<?, ?>>`
    private <Q, R> List<MessageHandler<? super QueryMessage<?, ?>>> getHandlersForMessage(
            QueryMessage<Q, R> queryMessage) {
        ResponseType<R> responseType = queryMessage.getResponseType();
        Map<Integer, List<QuerySubscription<?>>> querySubscriptionsByRank = subscriptions
                .computeIfAbsent(queryMessage.getQueryName(), k -> new CopyOnWriteArrayList<>())
                .stream()
                .collect(groupingBy(querySubscription -> responseType.matchRank(querySubscription.getResponseType()),
                                    mapping(Function.identity(), Collectors.toList())));

        Integer highestMatchRank = querySubscriptionsByRank.keySet().stream()
                                                           .max(Comparator.comparing(Function.identity()))
                                                           .orElse(0);
        if (highestMatchRank == 0) {
            // No match was found on responseType
            return Collections.emptyList();
        }
        return querySubscriptionsByRank.get(highestMatchRank)
                                       .stream()
                                       .map(QuerySubscription::getQueryHandler)
                                       .map(queryHandler -> (MessageHandler<? super QueryMessage<?, ?>>) queryHandler)
                                       .collect(Collectors.toList());
    }

    private <Q, R> Publisher<MessageHandler<? super QueryMessage<?, ?>>> getStreamingHandlersForMessage(
            StreamingQueryMessage<Q, R> queryMessage
    ) {
        ResponseType<?> responseType = queryMessage.getResponseType();
        //noinspection unchecked
        return Flux.fromStream(subscriptions.computeIfAbsent(queryMessage.getQueryName(),
                                                             k -> new CopyOnWriteArrayList<>())
                                            .stream()
                                            .filter(subscription -> responseType.matches(subscription.getResponseType()))
                                            .sorted(new StreamingQueryHandlerComparator())
                                            .map(QuerySubscription::getQueryHandler)
                                            .map(queryHandler -> (MessageHandler<? super QueryMessage<?, ?>>) queryHandler));
    }

    /**
     * Comparator to prioritize handlers based on the response type.
     * <p>
     * Because {@code FluxResponseType} can handle any response type, this comparator is used to prioritize the
     * Flux(high priority) over {@code List}/{@code Stream} handlers (medium priority). All other handlers are
     * prioritized after the {@code List}/{@code Stream} handlers (low priority).
     */
    private static class StreamingQueryHandlerComparator implements Comparator<QuerySubscription<?>> {

        private enum Priority {
            HIGH,
            MEDIUM,
            LOW
        }

        @Override
        public int compare(QuerySubscription<?> o1, QuerySubscription<?> o2) {
            return getPriority(o1) - getPriority(o2);
        }

        private int getPriority(QuerySubscription<?> handler) {
            if (handler.getResponseType().getTypeName().contains("reactor.core.publisher.Flux")) {
                return Priority.HIGH.ordinal();
            } else if (handler.getResponseType().getTypeName().contains("java.util.")) {
                return Priority.MEDIUM.ordinal();
            } else {
                return Priority.LOW.ordinal();
            }
        }
    }

    /**
     * Builder class to instantiate a {@link SimpleQueryBus}.
     * <p>
     * The {@link MessageMonitor} is defaulted to {@link NoOpMessageMonitor}, {@link TransactionManager} to {@link
     * NoTransactionManager}, {@link QueryInvocationErrorHandler} to {@link LoggingQueryInvocationErrorHandler}, and
     * {@link QueryUpdateEmitter} to {@link SimpleQueryUpdateEmitter}.
     */
    public static class Builder {

        private MessageMonitor<? super QueryMessage<?, ?>> messageMonitor = NoOpMessageMonitor.INSTANCE;
        private TransactionManager transactionManager = NoTransactionManager.instance();
        private QueryInvocationErrorHandler errorHandler = LoggingQueryInvocationErrorHandler.builder()
                                                                                             .logger(logger)
                                                                                             .build();
        private DuplicateQueryHandlerResolver duplicateQueryHandlerResolver = DuplicateQueryHandlerResolution.logAndAccept();
        private QueryUpdateEmitter queryUpdateEmitter = SimpleQueryUpdateEmitter.builder().build();

        /**
         * Sets the {@link MessageMonitor} used to monitor query messages. Defaults to a {@link NoOpMessageMonitor}.
         *
         * @param messageMonitor a {@link MessageMonitor} used to monitor query messages
         * @return the current Builder instance, for fluent interfacing
         */
        public Builder messageMonitor(@Nonnull MessageMonitor<? super QueryMessage<?, ?>> messageMonitor) {
            assertNonNull(messageMonitor, "MessageMonitor may not be null");
            this.messageMonitor = messageMonitor;
            return this;
        }

        /**
         * Sets the duplicate query handler resolver. This determines which registrations are added to the query bus
         * when multiple handlers are detected for the same query.
         * <p>
         * {@link DuplicateQueryHandlerResolution} contains good examples on this and will most of the time suffice. The
         * bus defaults to {@link DuplicateQueryHandlerResolution#logAndAccept()}.
         *
         * @param duplicateQueryHandlerResolver The {@link} DuplicateQueryHandlerResolver to use when multiple
         *                                      registrations are detected
         * @return the current Builder instance, for fluent interfacing
         */
        public Builder duplicateQueryHandlerResolver(DuplicateQueryHandlerResolver duplicateQueryHandlerResolver) {
            assertNonNull(duplicateQueryHandlerResolver, "DuplicateQueryHandlerResolver may not be null");
            this.duplicateQueryHandlerResolver = duplicateQueryHandlerResolver;
            return this;
        }

        /**
         * Sets the {@link TransactionManager} used to manage the query handling transactions. Defaults to a {@link
         * NoTransactionManager}.
         *
         * @param transactionManager a {@link TransactionManager} used to manage the query handling transactions
         * @return the current Builder instance, for fluent interfacing
         */
        public Builder transactionManager(@Nonnull TransactionManager transactionManager) {
            assertNonNull(transactionManager, "TransactionManager may not be null");
            this.transactionManager = transactionManager;
            return this;
        }

        /**
         * Sets the {@link QueryInvocationErrorHandler} to handle exceptions during query handler invocation. Defaults
         * to a {@link LoggingQueryInvocationErrorHandler} using this instance it's {@link Logger}.
         *
         * @param errorHandler a {@link QueryInvocationErrorHandler} to handle exceptions during query handler
         *                     invocation
         * @return the current Builder instance, for fluent interfacing
         */
        public Builder errorHandler(@Nonnull QueryInvocationErrorHandler errorHandler) {
            assertNonNull(errorHandler, "QueryInvocationErrorHandler may not be null");
            this.errorHandler = errorHandler;
            return this;
        }

        /**
         * Sets the {@link QueryUpdateEmitter} used to emits updates for the {@link QueryBus#subscriptionQuery(SubscriptionQueryMessage)}.
         * Defaults to a {@link SimpleQueryUpdateEmitter}.
         *
         * @param queryUpdateEmitter the {@link QueryUpdateEmitter} used to emits updates for the {@link
         *                           QueryBus#subscriptionQuery(SubscriptionQueryMessage)}
         * @return the current Builder instance, for fluent interfacing
         */
        public Builder queryUpdateEmitter(@Nonnull QueryUpdateEmitter queryUpdateEmitter) {
            assertNonNull(queryUpdateEmitter, "QueryUpdateEmitter may not be null");
            this.queryUpdateEmitter = queryUpdateEmitter;
            return this;
        }

        /**
         * Initializes a {@link SimpleQueryBus} as specified through this Builder.
         *
         * @return a {@link SimpleQueryBus} as specified through this Builder
         */
        public SimpleQueryBus build() {
            return new SimpleQueryBus(this);
        }

        /**
         * Validate whether the fields contained in this Builder are set accordingly.
         *
         * @throws AxonConfigurationException if one field is asserted to be incorrect according to the Builder's
         *                                    specifications
         */
        protected void validate() throws AxonConfigurationException {
            // Method kept for overriding
        }
    }
}<|MERGE_RESOLUTION|>--- conflicted
+++ resolved
@@ -32,12 +32,9 @@
 import org.axonframework.messaging.unitofwork.UnitOfWork;
 import org.axonframework.monitoring.MessageMonitor;
 import org.axonframework.monitoring.NoOpMessageMonitor;
-<<<<<<< HEAD
 import org.axonframework.queryhandling.registration.DuplicateQueryHandlerResolution;
 import org.axonframework.queryhandling.registration.DuplicateQueryHandlerResolver;
-=======
 import org.reactivestreams.Publisher;
->>>>>>> 2eedc204
 import org.slf4j.Logger;
 import org.slf4j.LoggerFactory;
 import reactor.core.publisher.Flux;
@@ -88,12 +85,7 @@
 
     private static final Logger logger = LoggerFactory.getLogger(SimpleQueryBus.class);
 
-<<<<<<< HEAD
-    @SuppressWarnings("rawtypes")
-    private final ConcurrentMap<String, List<QuerySubscription>> subscriptions = new ConcurrentHashMap<>();
-=======
-    private final ConcurrentMap<String, CopyOnWriteArrayList<QuerySubscription<?>>> subscriptions = new ConcurrentHashMap<>();
->>>>>>> 2eedc204
+    private final ConcurrentMap<String, List<QuerySubscription<?>>> subscriptions = new ConcurrentHashMap<>();
     private final MessageMonitor<? super QueryMessage<?, ?>> messageMonitor;
     private final DuplicateQueryHandlerResolver duplicateQueryHandlerResolver;
     private final QueryInvocationErrorHandler errorHandler;
@@ -133,29 +125,21 @@
 
     @SuppressWarnings("rawtypes")
     @Override
-<<<<<<< HEAD
-    public <R> Registration subscribe(String queryName,
-                                      Type responseType,
-                                      MessageHandler<? super QueryMessage<?, R>> handler) {
-=======
     public <R> Registration subscribe(@Nonnull String queryName,
                                       @Nonnull Type responseType,
                                       @Nonnull MessageHandler<? super QueryMessage<?, R>> handler) {
-        CopyOnWriteArrayList<QuerySubscription<?>> handlers =
-                subscriptions.computeIfAbsent(queryName, k -> new CopyOnWriteArrayList<>());
->>>>>>> 2eedc204
         QuerySubscription<R> querySubscription = new QuerySubscription<>(responseType, handler);
-        List<QuerySubscription> handlers = subscriptions.computeIfAbsent(queryName, k -> new CopyOnWriteArrayList<>());
+        List<QuerySubscription<?>> handlers = subscriptions.computeIfAbsent(queryName, k -> new CopyOnWriteArrayList<>());
         if(handlers.contains(querySubscription)) {
             return () -> unsubscribe(queryName, querySubscription);
         }
-        List<QuerySubscription> existingHandlers = handlers.stream()
+        List<QuerySubscription<?>> existingHandlers = handlers.stream()
                                                            .filter(q -> q.getResponseType().equals(responseType))
                                                            .collect(Collectors.toList());
         if (existingHandlers.isEmpty()) {
             handlers.add(querySubscription);
         } else {
-            List<QuerySubscription> resolvedHandlers = duplicateQueryHandlerResolver.resolve(queryName,
+            List<QuerySubscription<?>> resolvedHandlers = duplicateQueryHandlerResolver.resolve(queryName,
                                                                                              responseType,
                                                                                              existingHandlers,
                                                                                              querySubscription);
