--- conflicted
+++ resolved
@@ -218,33 +218,7 @@
         }
     }
 
-<<<<<<< HEAD
-    @Override
-=======
-    /**
-     * Start this processor if it is configured for automatic startup.
-     *
-     * @see #start()
-     */
-    @Override
-    public void startAutomatically() {
-        if (autoStart) {
-            start();
-        }
-    }
-
-    /**
-     * Instruct the processor to split the segment with given {@code segmentId} into two segments, allowing an
-     * additional thread to start processing events concurrently.
-     * <p>
-     * To be able to split segments, the {@link TokenStore} configured with this processor must use explicitly
-     * initialized tokens. See {@link TokenStore#requiresExplicitSegmentInitialization()}. Also, the given {@code segmentId}
-     * must be currently processed by a thread owned by this processor instance.
-     *
-     * @param segmentId The identifier of the segment to split
-     * @return a CompletableFuture providing the result of the split operation
-     */
->>>>>>> 0084d1e3
+    @Override
     public CompletableFuture<Boolean> splitSegment(int segmentId) {
         CompletableFuture<Boolean> result = new CompletableFuture<>();
         if (!tokenStore.requiresExplicitSegmentInitialization()) {
