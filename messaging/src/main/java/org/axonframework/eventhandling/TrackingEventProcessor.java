--- conflicted
+++ resolved
@@ -927,189 +927,6 @@
         }
     }
 
-<<<<<<< HEAD
-=======
-    private static final class TrackerStatus implements EventTrackerStatus {
-
-        private final Segment segment;
-        private final boolean caughtUp;
-        private final TrackingToken trackingToken;
-        private final Throwable errorState;
-
-        private TrackerStatus(Segment segment, TrackingToken trackingToken) {
-            this(segment, false, trackingToken, null);
-        }
-
-        private TrackerStatus(Segment segment, boolean caughtUp, TrackingToken trackingToken, Throwable errorState) {
-            this.segment = segment;
-            this.caughtUp = caughtUp;
-            this.trackingToken = trackingToken;
-            this.errorState = errorState;
-        }
-
-        private TrackerStatus caughtUp() {
-            if (caughtUp) {
-                return this;
-            }
-            return new TrackerStatus(segment, true, trackingToken, null);
-        }
-
-        private TrackerStatus advancedTo(TrackingToken trackingToken) {
-            if (Objects.equals(this.trackingToken, trackingToken)) {
-                return this;
-            }
-            return new TrackerStatus(segment, caughtUp, trackingToken, null);
-        }
-
-        private TrackerStatus markError(Throwable error) {
-            return new TrackerStatus(segment, caughtUp, trackingToken, error);
-        }
-
-        public TrackerStatus unmarkError() {
-            return new TrackerStatus(segment, caughtUp, trackingToken, null);
-        }
-
-        @Override
-        public Segment getSegment() {
-            return segment;
-        }
-
-        @Override
-        public boolean isCaughtUp() {
-            return caughtUp;
-        }
-
-        @Override
-        public boolean isReplaying() {
-            return ReplayToken.isReplay(trackingToken);
-        }
-
-        @Override
-        public boolean isMerging() {
-            return MergedTrackingToken.isMergeInProgress(trackingToken);
-        }
-
-        @Override
-        public OptionalLong mergeCompletedPosition() {
-            return MergedTrackingToken.mergePosition(trackingToken);
-        }
-
-        @Override
-        public TrackingToken getTrackingToken() {
-            return WrappedToken.unwrapLowerBound(trackingToken);
-        }
-
-        @Override
-        public boolean isErrorState() {
-            return errorState != null;
-        }
-
-        @Override
-        public Throwable getError() {
-            return errorState;
-        }
-
-        /**
-         * {@inheritDoc}
-         */
-        @Override
-        public OptionalLong getCurrentPosition() {
-            if (isReplaying()) {
-                return WrappedToken.unwrap(trackingToken, ReplayToken.class)
-                                   .map(ReplayToken::position)
-                                   .orElse(OptionalLong.empty());
-            }
-
-            if (isMerging()) {
-                return WrappedToken.unwrap(trackingToken, MergedTrackingToken.class)
-                                   .map(MergedTrackingToken::position)
-                                   .orElse(OptionalLong.empty());
-            }
-
-            return (trackingToken == null) ? OptionalLong.empty() : trackingToken.position();
-        }
-
-        @Override
-        public OptionalLong getResetPosition() {
-            return ReplayToken.getTokenAtReset(trackingToken);
-        }
-
-        private TrackingToken getInternalTrackingToken() {
-            return trackingToken;
-        }
-
-        /**
-         * Splits the current status object to reflect the status of their underlying segments being split.
-         *
-         * @return an array with two status object, representing the status of the split segments.
-         */
-        public TrackerStatus[] split() {
-            Segment[] newSegments = segment.split();
-            TrackingToken tokenAtReset = null;
-            TrackingToken workingToken = trackingToken;
-            TrackingToken[] splitTokens = new TrackingToken[2];
-            if (workingToken instanceof ReplayToken) {
-                tokenAtReset = ((ReplayToken) workingToken).getTokenAtReset();
-                workingToken = ((ReplayToken) workingToken).lowerBound();
-            }
-            if (workingToken instanceof MergedTrackingToken) {
-                splitTokens[0] = ((MergedTrackingToken) workingToken).lowerSegmentToken();
-                splitTokens[1] = ((MergedTrackingToken) workingToken).upperSegmentToken();
-            } else {
-                splitTokens[0] = workingToken;
-                splitTokens[1] = workingToken;
-            }
-
-            if (tokenAtReset != null) {
-                // we were in a replay. Need to re-initialize the replay wrapper
-                splitTokens[0] = ReplayToken.createReplayToken(tokenAtReset, splitTokens[0]);
-                splitTokens[1] = ReplayToken.createReplayToken(tokenAtReset, splitTokens[1]);
-            }
-            TrackerStatus[] newStatus = new TrackerStatus[2];
-            newStatus[0] = new TrackerStatus(newSegments[0], splitTokens[0]);
-            newStatus[1] = new TrackerStatus(newSegments[1], splitTokens[1]);
-            return newStatus;
-        }
-
-        @Override
-        public boolean equals(Object o) {
-            if (this == o) {
-                return true;
-            }
-            if (o == null || getClass() != o.getClass()) {
-                return false;
-            }
-            TrackerStatus that = (TrackerStatus) o;
-            return caughtUp == that.caughtUp &&
-                    Objects.equals(segment, that.segment) &&
-                    Objects.equals(trackingToken, that.trackingToken) &&
-                    Objects.equals(errorState, that.errorState);
-        }
-
-        @Override
-        public int hashCode() {
-            return Objects.hash(segment, caughtUp, trackingToken, errorState);
-        }
-
-        @Override
-        public String toString() {
-            return "TrackerStatus{" +
-                    "segment=" + getSegment() +
-                    ", caughtUp=" + isCaughtUp() +
-                    ", replaying=" + isReplaying() +
-                    ", merging=" + isMerging() +
-                    ", errorState=" + isErrorState() +
-                    ", error=" + getError() +
-                    ", trackingToken=" + getTrackingToken() +
-                    ", currentPosition=" + getCurrentPosition() +
-                    ", resetPosition=" + getResetPosition() +
-                    ", mergeCompletedPosition=" + mergeCompletedPosition()
-                    + "}";
-        }
-
-    }
-
->>>>>>> d5049d1f
     /**
      * Builder class to instantiate a {@link TrackingEventProcessor}.
      * <p>
