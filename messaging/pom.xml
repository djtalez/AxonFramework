--- conflicted
+++ resolved
@@ -20,11 +20,7 @@
     <parent>
         <groupId>org.axonframework</groupId>
         <artifactId>axon</artifactId>
-<<<<<<< HEAD
         <version>4.6.0-SNAPSHOT</version>
-=======
-        <version>4.4.10-SNAPSHOT</version>
->>>>>>> 0f5ca732
     </parent>
 
     <artifactId>axon-messaging</artifactId>
@@ -123,25 +119,6 @@
             <groupId>com.thoughtworks.xstream</groupId>
             <artifactId>xstream</artifactId>
             <version>1.4.16</version>
-<<<<<<< HEAD
-=======
-            <exclusions>
-                <exclusion>
-                    <groupId>xpp3</groupId>
-                    <artifactId>xpp3_min</artifactId>
-                </exclusion>
-                <exclusion>
-                    <groupId>xmlpull</groupId>
-                    <artifactId>xmlpull</artifactId>
-                </exclusion>
-            </exclusions>
-        </dependency>
-
-        <dependency>
-            <groupId>xpp3</groupId>
-            <artifactId>xpp3</artifactId>
-            <version>1.1.4c</version>
->>>>>>> 0f5ca732
         </dependency>
 
         <dependency>
