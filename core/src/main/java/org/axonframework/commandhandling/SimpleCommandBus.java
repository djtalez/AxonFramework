/*
 * Copyright (c) 2010-2018. Axon Framework
 *
 * Licensed under the Apache License, Version 2.0 (the "License");
 * you may not use this file except in compliance with the License.
 * You may obtain a copy of the License at
 *
 *     http://www.apache.org/licenses/LICENSE-2.0
 *
 * Unless required by applicable law or agreed to in writing, software
 * distributed under the License is distributed on an "AS IS" BASIS,
 * WITHOUT WARRANTIES OR CONDITIONS OF ANY KIND, either express or implied.
 * See the License for the specific language governing permissions and
 * limitations under the License.
 */

package org.axonframework.commandhandling;

import org.axonframework.common.AxonConfigurationException;
import org.axonframework.common.Registration;
import org.axonframework.common.transaction.NoTransactionManager;
import org.axonframework.common.transaction.TransactionManager;
import org.axonframework.messaging.DefaultInterceptorChain;
import org.axonframework.messaging.InterceptorChain;
import org.axonframework.messaging.MessageDispatchInterceptor;
import org.axonframework.messaging.MessageHandler;
import org.axonframework.messaging.MessageHandlerInterceptor;
import org.axonframework.messaging.unitofwork.DefaultUnitOfWork;
import org.axonframework.messaging.unitofwork.RollbackConfiguration;
import org.axonframework.messaging.unitofwork.RollbackConfigurationType;
import org.axonframework.messaging.unitofwork.UnitOfWork;
import org.axonframework.monitoring.MessageMonitor;
import org.axonframework.monitoring.NoOpMessageMonitor;
import org.slf4j.Logger;
import org.slf4j.LoggerFactory;

import java.util.List;
import java.util.Optional;
import java.util.concurrent.ConcurrentHashMap;
import java.util.concurrent.ConcurrentMap;
import java.util.concurrent.CopyOnWriteArrayList;

import static java.lang.String.format;
<<<<<<< HEAD
import static org.axonframework.common.BuilderUtils.assertNonNull;
=======
import static org.axonframework.commandhandling.GenericCommandResultMessage.asCommandResultMessage;
>>>>>>> 46d38675

/**
 * Implementation of the CommandBus that dispatches commands to the handlers subscribed to that specific command's name.
 * Interceptors may be configured to add processing to commands regardless of their type or name, for example logging,
 * security (authorization), sla monitoring, etc.
 *
 * @author Allard Buijze
 * @author Martin Tilma
 * @since 0.5
 */
public class SimpleCommandBus implements CommandBus {

    private static final Logger logger = LoggerFactory.getLogger(SimpleCommandBus.class);

    private final TransactionManager transactionManager;
    private final MessageMonitor<? super CommandMessage<?>> messageMonitor;
    private RollbackConfiguration rollbackConfiguration;

    private final ConcurrentMap<String, MessageHandler<? super CommandMessage<?>>> subscriptions =
            new ConcurrentHashMap<>();
    private final List<MessageHandlerInterceptor<? super CommandMessage<?>>> handlerInterceptors =
            new CopyOnWriteArrayList<>();
    private final List<MessageDispatchInterceptor<? super CommandMessage<?>>> dispatchInterceptors =
            new CopyOnWriteArrayList<>();

    /**
     * Private default constructor to support 'spying' in test cases.
     */
    private SimpleCommandBus() {
        this(new Builder());
    }

    /**
     * Instantiate a {@link SimpleCommandBus} based on the fields contained in the {@link Builder}.
     * <p>
     * Will assert that the {@link TransactionManager}, {@link MessageMonitor} and {@link RollbackConfiguration} are not
     * {@code null}, and will throw an {@link AxonConfigurationException} if any of them is {@code null}.
     *
     * @param builder the {@link Builder} used to instantiate a {@link SimpleCommandBus} instance
     */
    protected SimpleCommandBus(Builder builder) {
        builder.validate();
        this.transactionManager = builder.transactionManager;
        this.messageMonitor = builder.messageMonitor;
        this.rollbackConfiguration = builder.rollbackConfiguration;
    }

    /**
     * Instantiate a Builder to be able to create a {@link SimpleCommandBus}.
     * <p>
     * The {@link TransactionManager} is defaulted to a {@link NoTransactionManager}, the {@link MessageMonitor} is
     * defaulted to a {@link NoOpMessageMonitor} and the {@link RollbackConfiguration} defaults to a
     * {@link RollbackConfigurationType#UNCHECKED_EXCEPTIONS}.
     * The {@link TransactionManager}, {@link MessageMonitor} and {@link RollbackConfiguration} are <b>hard
     * requirements</b>. Thus setting them to {@code null} will result in an {@link AxonConfigurationException}.
     *
     * @return a Builder to be able to create a {@link SimpleCommandBus}
     */
    public static Builder builder() {
        return new Builder();
    }

    @Override
    public <C, R> void dispatch(CommandMessage<C> command, final CommandCallback<? super C, ? super R> callback) {
        doDispatch(intercept(command), callback);
    }

    /**
     * Invokes all the dispatch interceptors.
     *
     * @param command The original command being dispatched
     * @return The command to actually dispatch
     */
    @SuppressWarnings("unchecked")
    protected <C> CommandMessage<C> intercept(CommandMessage<C> command) {
        CommandMessage<C> commandToDispatch = command;
        for (MessageDispatchInterceptor<? super CommandMessage<?>> interceptor : dispatchInterceptors) {
            commandToDispatch = (CommandMessage<C>) interceptor.handle(commandToDispatch);
        }
        return commandToDispatch;
    }

    /**
     * Performs the actual dispatching logic. The dispatch interceptors must have been invoked at this point.
     *
     * @param command  The actual command to dispatch to the handler
     * @param callback The callback to notify of the result
     * @param <C>      The type of payload of the command
     * @param <R>      The type of result expected from the command handler
     */
    protected <C, R> void doDispatch(CommandMessage<C> command, CommandCallback<? super C, ? super R> callback) {
        MessageMonitor.MonitorCallback monitorCallback = messageMonitor.onMessageIngested(command);

        MessageHandler<? super CommandMessage<?>> handler = findCommandHandlerFor(command).orElseThrow(() -> {
            NoHandlerForCommandException exception = new NoHandlerForCommandException(
                    format("No handler was subscribed to command [%s]", command.getCommandName()));
            monitorCallback.reportFailure(exception);
            return exception;
        });

        handle(command, handler, new MonitorAwareCallback<>(callback, monitorCallback));
    }

    private Optional<MessageHandler<? super CommandMessage<?>>> findCommandHandlerFor(CommandMessage<?> command) {
        return Optional.ofNullable(subscriptions.get(command.getCommandName()));
    }

    /**
     * Performs the actual handling logic.
     *
     * @param command  The actual command to handle
     * @param handler  The handler that must be invoked for this command
     * @param callback The callback to notify of the result
     * @param <C>      The type of payload of the command
     * @param <R>      The type of result expected from the command handler
     */
    @SuppressWarnings({"unchecked"})
<<<<<<< HEAD
    protected <C, R> void handle(CommandMessage<C> command,
                                 MessageHandler<? super CommandMessage<?>> handler,
                                 CommandCallback<? super C, R> callback) {
=======
    protected <C, R> void handle(CommandMessage<C> command, MessageHandler<? super CommandMessage<?>> handler,
                                 CommandCallback<? super C, ? super R> callback) {
>>>>>>> 46d38675
        if (logger.isDebugEnabled()) {
            logger.debug("Handling command [{}]", command.getCommandName());
        }

        try {
            UnitOfWork<CommandMessage<?>> unitOfWork = DefaultUnitOfWork.startAndGet(command);
            unitOfWork.attachTransaction(transactionManager);
            InterceptorChain chain = new DefaultInterceptorChain<>(unitOfWork, handlerInterceptors, handler);

            CommandResultMessage<R> result =
                    asCommandResultMessage(unitOfWork.executeWithResult(chain::proceed, rollbackConfiguration));

            callback.onSuccess(command, result);
        } catch (Exception e) {
            callback.onFailure(command, e);
        }
    }

    /**
     * Subscribe the given {@code handler} to commands with given {@code commandName}. If a subscription already
     * exists for the given name, then the new handler takes over the subscription.
     */
    @Override
    public Registration subscribe(String commandName, MessageHandler<? super CommandMessage<?>> handler) {
        subscriptions.put(commandName, handler);
        return () -> subscriptions.remove(commandName, handler);
    }

    /**
     * Registers the given interceptor to the command bus. All incoming commands will pass through the
     * registered interceptors at the given order before the command is passed to the handler for processing.
     *
     * @param handlerInterceptor The interceptor to invoke when commands are handled
     * @return handle to unregister the interceptor
     */
    @Override
    public Registration registerHandlerInterceptor(
            MessageHandlerInterceptor<? super CommandMessage<?>> handlerInterceptor) {
        handlerInterceptors.add(handlerInterceptor);
        return () -> handlerInterceptors.remove(handlerInterceptor);
    }

    /**
     * Registers the given list of dispatch interceptors to the command bus. All incoming commands will pass through
     * the interceptors at the given order before the command is dispatched toward the command handler.
     *
     * @param dispatchInterceptor The interceptors to invoke when commands are dispatched
     * @return handle to unregister the interceptor
     */
    @Override
    public Registration registerDispatchInterceptor(
            MessageDispatchInterceptor<? super CommandMessage<?>> dispatchInterceptor) {
        dispatchInterceptors.add(dispatchInterceptor);
        return () -> dispatchInterceptors.remove(dispatchInterceptor);
    }

    /**
     * Sets the {@link RollbackConfiguration} that allows you to change when the {@link UnitOfWork} is rolled back. If
     * not set the, {@link RollbackConfigurationType#UNCHECKED_EXCEPTIONS} will be used, which triggers a rollback on
     * all unchecked exceptions.
     *
     * @param rollbackConfiguration a {@link RollbackConfiguration} specifying when a {@link UnitOfWork} should be
     *                              rolled back
     */
    public void setRollbackConfiguration(RollbackConfiguration rollbackConfiguration) {
        this.rollbackConfiguration = rollbackConfiguration;
    }

    /**
     * Builder class to instantiate a {@link SimpleCommandBus}.
     * <p>
     * The {@link TransactionManager} is defaulted to a {@link NoTransactionManager}, the {@link MessageMonitor} is
     * defaulted to a {@link NoOpMessageMonitor} and the {@link RollbackConfiguration} defaults to a
     * {@link RollbackConfigurationType#UNCHECKED_EXCEPTIONS}.
     * The {@link TransactionManager}, {@link MessageMonitor} and {@link RollbackConfiguration} are <b>hard
     * requirements</b>. Thus setting them to {@code null} will result in an {@link AxonConfigurationException}.
     */
    public static class Builder {

        private TransactionManager transactionManager = NoTransactionManager.INSTANCE;
        private MessageMonitor<? super CommandMessage<?>> messageMonitor = NoOpMessageMonitor.INSTANCE;
        private RollbackConfiguration rollbackConfiguration = RollbackConfigurationType.UNCHECKED_EXCEPTIONS;

        /**
         * Sets the {@link TransactionManager} used to manage transactions. Defaults to a {@link NoTransactionManager}.
         *
         * @param transactionManager a {@link TransactionManager} used to manage transactions
         * @return the current Builder instance, for fluent interfacing
         */
        public Builder transactionManager(TransactionManager transactionManager) {
            assertNonNull(transactionManager, "TransactionManager may not be null");
            this.transactionManager = transactionManager;
            return this;
        }

        /**
         * Sets the {@link MessageMonitor} of generic type {@link CommandMessage} used the to monitor the command bus.
         * Defaults to a {@link NoOpMessageMonitor}.
         *
         * @param messageMonitor a {@link MessageMonitor} used the message monitor to monitor the command bus
         * @return the current Builder instance, for fluent interfacing
         */
        public Builder messageMonitor(MessageMonitor<? super CommandMessage<?>> messageMonitor) {
            assertNonNull(messageMonitor, "MessageMonitor may not be null");
            this.messageMonitor = messageMonitor;
            return this;
        }

        /**
         * Sets the {@link RollbackConfiguration} which allows you to specify when a {@link UnitOfWork} should be rolled
         * back. Defaults to a {@link RollbackConfigurationType#UNCHECKED_EXCEPTIONS}, which triggers a rollback on all
         * unchecked exceptions.
         *
         * @param rollbackConfiguration a {@link RollbackConfiguration} specifying when a {@link UnitOfWork} should be
         *                              rolled back
         * @return the current Builder instance, for fluent interfacing
         */
        public Builder rollbackConfiguration(RollbackConfiguration rollbackConfiguration) {
            assertNonNull(rollbackConfiguration, "RollbackConfiguration may not be null");
            this.rollbackConfiguration = rollbackConfiguration;
            return this;
        }

        /**
         * Initializes a {@link SimpleCommandBus} as specified through this Builder.
         *
         * @return a {@link SimpleCommandBus} as specified through this Builder
         */
        public SimpleCommandBus build() {
            return new SimpleCommandBus(this);
        }

        /**
         * Validate whether the fields contained in this Builder as set accordingly.
         *
         * @throws AxonConfigurationException if one field is asserted to be incorrect according to the Builder's
         *                                    specifications
         */
        protected void validate() {
            assertNonNull(transactionManager, "The TransactionManager is a hard requirement and should be provided");
            assertNonNull(messageMonitor, "The MessageMonitor is a hard requirement and should be provided");
            assertNonNull(rollbackConfiguration,
                          "The RollbackConfiguration is a hard requirement and should be provided");
        }
    }
}<|MERGE_RESOLUTION|>--- conflicted
+++ resolved
@@ -41,11 +41,8 @@
 import java.util.concurrent.CopyOnWriteArrayList;
 
 import static java.lang.String.format;
-<<<<<<< HEAD
 import static org.axonframework.common.BuilderUtils.assertNonNull;
-=======
 import static org.axonframework.commandhandling.GenericCommandResultMessage.asCommandResultMessage;
->>>>>>> 46d38675
 
 /**
  * Implementation of the CommandBus that dispatches commands to the handlers subscribed to that specific command's name.
@@ -163,14 +160,9 @@
      * @param <R>      The type of result expected from the command handler
      */
     @SuppressWarnings({"unchecked"})
-<<<<<<< HEAD
     protected <C, R> void handle(CommandMessage<C> command,
                                  MessageHandler<? super CommandMessage<?>> handler,
-                                 CommandCallback<? super C, R> callback) {
-=======
-    protected <C, R> void handle(CommandMessage<C> command, MessageHandler<? super CommandMessage<?>> handler,
                                  CommandCallback<? super C, ? super R> callback) {
->>>>>>> 46d38675
         if (logger.isDebugEnabled()) {
             logger.debug("Handling command [{}]", command.getCommandName());
         }
