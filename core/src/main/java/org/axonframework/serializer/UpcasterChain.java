--- conflicted
+++ resolved
@@ -1,208 +1,172 @@
-/*
- * Copyright (c) 2010-2011. Axon Framework
- *
- * Licensed under the Apache License, Version 2.0 (the "License");
- * you may not use this file except in compliance with the License.
- * You may obtain a copy of the License at
- *
- *     http://www.apache.org/licenses/LICENSE-2.0
- *
- * Unless required by applicable law or agreed to in writing, software
- * distributed under the License is distributed on an "AS IS" BASIS,
- * WITHOUT WARRANTIES OR CONDITIONS OF ANY KIND, either express or implied.
- * See the License for the specific language governing permissions and
- * limitations under the License.
- */
-
-package org.axonframework.serializer;
-
-import java.util.ArrayList;
-import java.util.Arrays;
-import java.util.Collections;
-import java.util.LinkedList;
-import java.util.List;
-import java.util.Queue;
-
-/**
- * Represents a series of upcasters which are combined to upcast a {@link SerializedObject} to the most recent revision
- * of that payload. The intermediate representation required by each of the upcasters is converted using converters
- * provided by a converterFactory.
- * <p/>
- * Upcasters for different object types may be merged into a single chain, as long as the order of related upcasters
- * can be guaranteed.
- *
- * @author Allard Buijze
- * @author Frank Versnel
- * @since 2.0
- */
-public class UpcasterChain {
-
-    private final List<Upcaster> upcasters;
-    private final ConverterFactory converterFactory;
-
-    /**
-     * Initialize a chain of the given <code>upcasters</code> and using the given <code>converterFactory</code> to
-     * create converters for the intermediate representations used by the upcasters.
-     *
-     * @param converterFactory The factory providing ContentTypeConverter instances
-     * @param upcasters        The upcasters forming the chain (in given order)
-     */
-    public UpcasterChain(ConverterFactory converterFactory, List<Upcaster> upcasters) {
-        this.converterFactory = converterFactory;
-        this.upcasters = new ArrayList<Upcaster>(upcasters);
-    }
-
-    /**
-     * Initialize a chain of the given <code>upcasters</code> and using the given <code>converterFactory</code> to
-     * create converters for the intermediate representations used by the upcasters.
-     *
-     * @param converterFactory The factory providing ContentTypeConverter instances
-     * @param upcasters        The upcasters forming the chain (in given order)
-     */
-    public UpcasterChain(ConverterFactory converterFactory, Upcaster... upcasters) {
-        this(converterFactory, Arrays.asList(upcasters));
-    }
-
-    /**
-     * Pass the given <code>serializedObject</code> through the chain of upcasters. The result is a list of zero or
-     * more
-     * serializedObjects representing the latest revision of the payload object.
-     *
-     * @param serializedObject the serialized object to upcast
-     * @return the upcast SerializedObjects
-     */
-<<<<<<< HEAD
-    public List<IntermediateRepresentation> upcast(SerializedObject serializedObject) {
-        return upcast(new LinkedList<Upcaster>(upcasters),
-                      new DefaultIntermediateRepresentation(serializedObject));
-    }
-
-    private List<IntermediateRepresentation> upcast(Queue<Upcaster> upcasterChain,
-                                                    IntermediateRepresentation current) {
-        // No upcasters are left in the queue, we're done.
-        if (upcasterChain.isEmpty()) {
-            return Collections.singletonList(current);
-        }
-        // There are still upcasters left to process.
-        else {
-            // Upcast the current IntermediateRepresentation.
-            Upcaster upcaster = upcasterChain.poll();
-            List<IntermediateRepresentation> unprocessedIntermediates = upcast(upcaster, current);
-
-            // Process all intermediates returned by the top upcaster exhaustively
-            List<IntermediateRepresentation> processedIntermediates = new ArrayList<IntermediateRepresentation>();
-            for (IntermediateRepresentation unprocessedIntermediate : unprocessedIntermediates) {
-                processedIntermediates.addAll(upcast(new LinkedList<Upcaster>(upcasterChain), unprocessedIntermediate));
-=======
-    @SuppressWarnings({"unchecked"})
-    public SerializedObject upcast(SerializedObject<?> serializedObject) {
-        SerializedObject<?> current = serializedObject;
-        for (Upcaster upcaster : upcasters) {
-            if (upcaster.canUpcast(current.getType())) {
-                current = ensureCorrectContentType(current, upcaster.expectedRepresentationType());
-                current = upcaster.upcast(current);
->>>>>>> af65ddb7
-            }
-
-            return processedIntermediates;
-        }
-    }
-
-    /**
-     * Upcasts the given IntermediateRepresentation if the upcasters supports upcasting its type, otherwise returns
-     * a list with the unprocessed IntermediateRepresentation as its only element.
-     *
-     * @param upcaster the upcaster that should do the upcasting
-     * @param current  the IntermediateRepresentation that might be upcasted
-     * @return the upcast IntermediateRepresentation, or the unprocessed IntermediateRepresentation if the upcaster
-     *         does not support upcasting the IntermediateRepresentation's type.
-     */
-    @SuppressWarnings({"unchecked"})
-    private List<IntermediateRepresentation> upcast(Upcaster upcaster, IntermediateRepresentation current) {
-        if (upcaster.canUpcast(current.getType())) {
-            current = ensureCorrectContentType(current, upcaster.expectedRepresentationType());
-            return upcaster.upcast(current);
-        } else {
-            return Arrays.asList(current);
-        }
-    }
-
-    /**
-     * Upcast the given <code>serializedType</code> to represent the type(s) of the latest revision of that object.
-     * Changes in class names or packaging are typically reflected in a change in the SerializedType definition/
-     *
-     * @param serializedType The serialized type to upcast
-     * @return The last known revision of the SerializedType of which there might be zero, one or multiple
-     */
-    public List<SerializedType> upcast(SerializedType serializedType) {
-        return upcast(new LinkedList<Upcaster>(upcasters), serializedType);
-    }
-
-    private List<SerializedType> upcast(Queue<Upcaster> upcasterChain,
-                                        SerializedType current) {
-        // No upcasters are left in the queue, we're done.
-        if (upcasterChain.isEmpty()) {
-            return Collections.singletonList(current);
-        }
-        // There are still upcasters left to process.
-        else {
-            // Upcast the current IntermediateRepresentation.
-            Upcaster upcaster = upcasterChain.poll();
-            List<SerializedType> unprocessedSerializedTypes = upcast(upcaster, current);
-
-            // Process all intermediates returned by the top upcaster exhaustively
-            List<SerializedType> processedSerializedTypes = new ArrayList<SerializedType>();
-            for (SerializedType unprocessedSerializedType : unprocessedSerializedTypes) {
-                processedSerializedTypes.addAll(upcast(new LinkedList<Upcaster>(upcasterChain),
-                                                       unprocessedSerializedType));
-            }
-
-            return processedSerializedTypes;
-        }
-    }
-
-    private List<SerializedType> upcast(Upcaster upcaster, SerializedType current) {
-        if (upcaster.canUpcast(current)) {
-            return upcaster.upcast(current);
-        } else {
-            return Arrays.asList(current);
-        }
-    }
-
-    @SuppressWarnings({"unchecked"})
-    private <T> SerializedObject<T> ensureCorrectContentType(SerializedObject<?> current,
-                                                                       Class<T> expectedContentType) {
-        if (!expectedContentType.isAssignableFrom(current.getContentType())) {
-            ContentTypeConverter converter = converterFactory.getConverter(current.getContentType(),
-                                                                           expectedContentType);
-            current = converter.convert(current);
-        }
-        return (SerializedObject<T>) current;
-    }
-
-<<<<<<< HEAD
-    private class DefaultIntermediateRepresentation implements IntermediateRepresentation<byte[]> {
-        private final SerializedObject serializedObject;
-
-        public DefaultIntermediateRepresentation(SerializedObject serializedObject) {
-            this.serializedObject = serializedObject;
-        }
-
-        @Override
-        public Class<byte[]> getContentType() {
-            return byte[].class;
-        }
-
-        @Override
-        public SerializedType getType() {
-            return serializedObject.getType();
-        }
-
-        @Override
-        public byte[] getData() {
-            return serializedObject.getData();
-        }
-    }
-=======
->>>>>>> af65ddb7
-}
+/*
+ * Copyright (c) 2010-2011. Axon Framework
+ *
+ * Licensed under the Apache License, Version 2.0 (the "License");
+ * you may not use this file except in compliance with the License.
+ * You may obtain a copy of the License at
+ *
+ *     http://www.apache.org/licenses/LICENSE-2.0
+ *
+ * Unless required by applicable law or agreed to in writing, software
+ * distributed under the License is distributed on an "AS IS" BASIS,
+ * WITHOUT WARRANTIES OR CONDITIONS OF ANY KIND, either express or implied.
+ * See the License for the specific language governing permissions and
+ * limitations under the License.
+ */
+
+package org.axonframework.serializer;
+
+import java.util.ArrayList;
+import java.util.Arrays;
+import java.util.Collections;
+import java.util.LinkedList;
+import java.util.List;
+import java.util.Queue;
+
+/**
+ * Represents a series of upcasters which are combined to upcast a {@link SerializedObject} to the most recent revision
+ * of that payload. The intermediate representation required by each of the upcasters is converted using converters
+ * provided by a converterFactory.
+ * <p/>
+ * Upcasters for different object types may be merged into a single chain, as long as the order of related upcasters
+ * can be guaranteed.
+ *
+ * @author Allard Buijze
+ * @author Frank Versnel
+ * @since 2.0
+ */
+public class UpcasterChain {
+
+    private final List<Upcaster> upcasters;
+    private final ConverterFactory converterFactory;
+
+    /**
+     * Initialize a chain of the given <code>upcasters</code> and using the given <code>converterFactory</code> to
+     * create converters for the intermediate representations used by the upcasters.
+     *
+     * @param converterFactory The factory providing ContentTypeConverter instances
+     * @param upcasters        The upcasters forming the chain (in given order)
+     */
+    public UpcasterChain(ConverterFactory converterFactory, List<Upcaster> upcasters) {
+        this.converterFactory = converterFactory;
+        this.upcasters = new ArrayList<Upcaster>(upcasters);
+    }
+
+    /**
+     * Initialize a chain of the given <code>upcasters</code> and using the given <code>converterFactory</code> to
+     * create converters for the intermediate representations used by the upcasters.
+     *
+     * @param converterFactory The factory providing ContentTypeConverter instances
+     * @param upcasters        The upcasters forming the chain (in given order)
+     */
+    public UpcasterChain(ConverterFactory converterFactory, Upcaster... upcasters) {
+        this(converterFactory, Arrays.asList(upcasters));
+    }
+
+    /**
+     * Pass the given <code>serializedObject</code> through the chain of upcasters. The result is a list of zero or
+     * more
+     * serializedObjects representing the latest revision of the payload object.
+     *
+     * @param serializedObject the serialized object to upcast
+     * @return the upcast SerializedObjects
+     */
+    public List<SerializedObject> upcast(SerializedObject serializedObject) {
+        return upcast(new LinkedList<Upcaster>(upcasters), serializedObject);
+    }
+
+    private List<SerializedObject> upcast(Queue<Upcaster> upcasterChain,
+                                                    SerializedObject current) {
+        // No upcasters are left in the queue, we're done.
+        if (upcasterChain.isEmpty()) {
+            return Collections.singletonList(current);
+        }
+        // There are still upcasters left to process.
+        else {
+            // Upcast the current IntermediateRepresentation.
+            Upcaster upcaster = upcasterChain.poll();
+            List<SerializedObject> unprocessedIntermediates = upcast(upcaster, current);
+
+            // Process all intermediates returned by the top upcaster exhaustively
+            List<SerializedObject> processedIntermediates = new ArrayList<SerializedObject>();
+            for (SerializedObject unprocessedIntermediate : unprocessedIntermediates) {
+                processedIntermediates.addAll(upcast(new LinkedList<Upcaster>(upcasterChain), unprocessedIntermediate));
+            }
+
+            return processedIntermediates;
+        }
+    }
+
+    /**
+     * Upcasts the given IntermediateRepresentation if the upcasters supports upcasting its type, otherwise returns
+     * a list with the unprocessed IntermediateRepresentation as its only element.
+     *
+     * @param upcaster the upcaster that should do the upcasting
+     * @param current  the IntermediateRepresentation that might be upcasted
+     * @return the upcast IntermediateRepresentation, or the unprocessed IntermediateRepresentation if the upcaster
+     *         does not support upcasting the IntermediateRepresentation's type.
+     */
+    @SuppressWarnings({"unchecked"})
+    private List<SerializedObject> upcast(Upcaster upcaster, SerializedObject current) {
+        if (upcaster.canUpcast(current.getType())) {
+            current = ensureCorrectContentType(current, upcaster.expectedRepresentationType());
+            return upcaster.upcast(current);
+        } else {
+            return Arrays.asList(current);
+        }
+    }
+
+    /**
+     * Upcast the given <code>serializedType</code> to represent the type(s) of the latest revision of that object.
+     * Changes in class names or packaging are typically reflected in a change in the SerializedType definition/
+     *
+     * @param serializedType The serialized type to upcast
+     * @return The last known revision of the SerializedType of which there might be zero, one or multiple
+     */
+    public List<SerializedType> upcast(SerializedType serializedType) {
+        return upcast(new LinkedList<Upcaster>(upcasters), serializedType);
+    }
+
+    private List<SerializedType> upcast(Queue<Upcaster> upcasterChain,
+                                        SerializedType current) {
+        // No upcasters are left in the queue, we're done.
+        if (upcasterChain.isEmpty()) {
+            return Collections.singletonList(current);
+        }
+        // There are still upcasters left to process.
+        else {
+            // Upcast the current IntermediateRepresentation.
+            Upcaster upcaster = upcasterChain.poll();
+            List<SerializedType> unprocessedSerializedTypes = upcast(upcaster, current);
+
+            // Process all intermediates returned by the top upcaster exhaustively
+            List<SerializedType> processedSerializedTypes = new ArrayList<SerializedType>();
+            for (SerializedType unprocessedSerializedType : unprocessedSerializedTypes) {
+                processedSerializedTypes.addAll(upcast(new LinkedList<Upcaster>(upcasterChain),
+                                                       unprocessedSerializedType));
+            }
+
+            return processedSerializedTypes;
+        }
+    }
+
+    private List<SerializedType> upcast(Upcaster upcaster, SerializedType current) {
+        if (upcaster.canUpcast(current)) {
+            return upcaster.upcast(current);
+        } else {
+            return Arrays.asList(current);
+        }
+    }
+
+    @SuppressWarnings({"unchecked"})
+    private <T> SerializedObject<T> ensureCorrectContentType(SerializedObject<?> current,
+                                                                       Class<T> expectedContentType) {
+        if (!expectedContentType.isAssignableFrom(current.getContentType())) {
+            ContentTypeConverter converter = converterFactory.getConverter(current.getContentType(),
+                                                                           expectedContentType);
+            current = converter.convert(current);
+        }
+        return (SerializedObject<T>) current;
+    }
+
+}