--- conflicted
+++ resolved
@@ -34,14 +34,8 @@
  * not present.</li>
  * <li>Parameters of type {@link org.axonframework.domain.MetaData} will have the entire Meta Data of an Event Message
  * injected.</li>
-<<<<<<< HEAD
- * <li>Parameters of type {@link org.joda.time.DateTime} (or any of its super classes or implemented interfaces)
- * annotated with {@link Timestamp @Timestamp} will resolve to the timestamp of the EventMessage. This is the time at
- * which the Event was generated.</li>
-=======
- * <li>Parameters of type {@link java.time.Instant} will resolve to the timestamp of the EventMessage. This is the
- * time at which the Event was generated.</li>
->>>>>>> b7a3f147
+ * <li>Parameters of type {@link java.time.Instant} (or any of its super classes or implemented interfaces) will 
+ * resolve to the timestamp of the EventMessage. This is the time at which the Event was generated.</li>
  * <li>Parameters assignable to {@link org.axonframework.domain.Message} will have the entire {@link
  * org.axonframework.domain.EventMessage} injected (if the message is assignable to that parameter). If the first
  * parameter is of type message, it effectively matches an Event of any type, even if generic parameters would suggest
