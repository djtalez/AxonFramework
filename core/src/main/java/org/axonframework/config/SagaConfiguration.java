--- conflicted
+++ resolved
@@ -280,12 +280,8 @@
                                          c -> new AnnotatedSagaRepository<>(sagaType,
                                                                             sagaStore.get(),
                                                                             c.resourceInjector(),
-<<<<<<< HEAD
-                                                                            c.parameterResolverFactory()));
-=======
                                                                             c.parameterResolverFactory(),
                                                                             c.handlerDefinition(sagaType)));
->>>>>>> 15de3ffb
         sagaManager = new Component<>(() -> config, managerName, c -> new AnnotatedSagaManager<>(sagaType, sagaRepository.get(),
                                                                                                  c.parameterResolverFactory(),
                                                                                                  c.handlerDefinition(sagaType),
