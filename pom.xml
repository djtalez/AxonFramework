--- conflicted
+++ resolved
@@ -19,11 +19,7 @@
 
     <groupId>org.axonframework</groupId>
     <artifactId>axon</artifactId>
-<<<<<<< HEAD
     <version>4.5.1-SNAPSHOT</version>
-=======
-    <version>4.4.10-SNAPSHOT</version>
->>>>>>> 0f5ca732
     <modules>
         <module>messaging</module>
         <module>modelling</module>
@@ -71,7 +67,6 @@
 
         <!-- dependency versions -->
         <slf4j.version>1.7.30</slf4j.version>
-<<<<<<< HEAD
         <log4j.version>2.14.1</log4j.version>
         <spring.version>5.3.5</spring.version>
         <spring-security.version>5.4.5</spring-security.version>
@@ -81,17 +76,6 @@
         <micrometer.version>1.6.5</micrometer.version>
         <dropwizard.metrics.version>4.1.18</dropwizard.metrics.version>
         <jackson.version>2.12.2</jackson.version>
-=======
-        <log4j.version>2.13.3</log4j.version>
-        <spring.version>5.1.20.RELEASE</spring.version>
-        <spring-security.version>5.1.13.RELEASE</spring-security.version>
-        <spring.boot.version>2.1.18.RELEASE</spring.boot.version>
-        <mockito.version>3.0.0</mockito.version>
-        <projectreactor.version>3.3.6.RELEASE</projectreactor.version>
-        <micrometer.version>1.3.20</micrometer.version>
-        <dropwizard.metrics.version>3.1.5</dropwizard.metrics.version>
-        <jackson.version>2.9.10.20200223</jackson.version>
->>>>>>> 0f5ca732
         <!--
             Please note that there are dependencies between the gRPC and Netty TcNative versions.
             gRPC is quite specific about the version of Netty TcNative, so check the dependencies on
@@ -108,11 +92,10 @@
         <javax.cache-api.version>1.1.1</javax.cache-api.version>
         <javax.inject.version>1</javax.inject.version>
         <javax.persistence-api.version>2.2</javax.persistence-api.version>
-<<<<<<< HEAD
         <javax.jaxb-api.version>2.3.1</javax.jaxb-api.version>
-        <disruptor.version>3.4.2</disruptor.version>
-        <mysql-connector-java.version>8.0.23</mysql-connector-java.version>
-        <ehcache.version>2.10.6</ehcache.version>
+        <disruptor.version>3.4.4</disruptor.version>
+        <mysql-connector-java.version>8.0.25</mysql-connector-java.version>
+        <ehcache.version>2.10.9.2</ehcache.version>
         <quartz.version>2.3.2</quartz.version>
         <c3p0.version>0.9.1.2</c3p0.version>
         <hsqldb.version>2.5.0</hsqldb.version>
@@ -123,44 +106,17 @@
         <javassist.version>3.27.0-GA</javassist.version>
         <eaio-uuid.version>3.2</eaio-uuid.version>
         <dom4j.version>2.1.3</dom4j.version>
-        <postgresql.version>42.2.19</postgresql.version>
+        <postgresql.version>42.2.20</postgresql.version>
         <junit4.version>4.13.2</junit4.version>
         <junit.jupiter.version>5.7.1</junit.jupiter.version>
         <axonserver-connector-java.version>4.5</axonserver-connector-java.version>
         <hamcrest.version>2.2</hamcrest.version>
         <testcontainers.version>1.15.2</testcontainers.version>
-=======
-        <javax.validation-api.version>1.1.0.Final</javax.validation-api.version>
-        <javax.jaxb-api.version>2.3.1</javax.jaxb-api.version>
-        <disruptor.version>3.4.4</disruptor.version>
-        <mysql-connector-java.version>8.0.25</mysql-connector-java.version>
-        <ehcache.version>2.10.9.2</ehcache.version>
-        <quartz.version>2.3.2</quartz.version>
-        <c3p0.version>0.9.1.2</c3p0.version>
-        <hsqldb.version>2.5.0</hsqldb.version>
-        <hibernate-validator.version>5.3.6.Final</hibernate-validator.version>
-        <hibernate-entitymanager.version>5.4.31.Final</hibernate-entitymanager.version>
-        <byte-buddy.version>1.9.16</byte-buddy.version>
-        <findbugs-jsr305.version>3.0.2</findbugs-jsr305.version>
-        <commons-io.version>2.6</commons-io.version>
-        <javassist.version>3.24.1-GA</javassist.version>
-        <el-impl.version>2.2</el-impl.version>
-        <eaio-uuid.version>3.2</eaio-uuid.version>
-        <dom4j.version>2.1.3</dom4j.version>
-        <postgresql.version>42.2.20</postgresql.version>
-        <junit4.version>4.12</junit4.version>
-        <junit.jupiter.version>5.5.2</junit.jupiter.version>
-        <axonserver-connector-java.version>4.4.8</axonserver-connector-java.version>
->>>>>>> 0f5ca732
 
         <!-- plugin versions -->
         <felix.maven-bundle-plugin.version>5.1.2</felix.maven-bundle-plugin.version>
 
-<<<<<<< HEAD
-        <jacoco-maven-plugin.version>0.8.6</jacoco-maven-plugin.version>
-=======
         <jacoco-maven-plugin.version>0.8.7</jacoco-maven-plugin.version>
->>>>>>> 0f5ca732
     </properties>
 
     <dependencies>
