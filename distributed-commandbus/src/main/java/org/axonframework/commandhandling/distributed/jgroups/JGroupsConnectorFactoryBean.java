--- conflicted
+++ resolved
@@ -56,10 +56,7 @@
     private ApplicationContext applicationContext;
     private List<CommandHandlerInterceptor> interceptors;
     private long joinTimeout = -1;
-<<<<<<< HEAD
     private boolean registerMBean = false;
-=======
->>>>>>> 3219ecb4
     private HashChangeListener hashChangeListener;
 
     @Override
@@ -197,7 +194,17 @@
     }
 
     /**
-<<<<<<< HEAD
+     * Register a {@link HashChangeListener} with the {@link JGroupsConnector}. The listener
+     * will be notified when the consistent hash changes due to members joining or leaving the
+     * JGroup.
+     *
+     * @param hashChangeListener
+     */
+    public void setHashChangeListener(HashChangeListener hashChangeListener) {
+        this.hashChangeListener = hashChangeListener;
+    }
+
+    /**
      * Registers the JChannel monitoring bean after the channel has connected. Defaults to false.
      *
      * @param registerMBean
@@ -207,8 +214,6 @@
     }
 
     /**
-=======
->>>>>>> 3219ecb4
      * Register a {@link HashChangeListener} with the {@link JGroupsConnector}. The listener
      * will be notified when the consistent hash changes due to members joining or leaving the
      * JGroup.
