/*
 * Copyright (c) 2010-2019. Axon Framework
 *
 * Licensed under the Apache License, Version 2.0 (the "License");
 * you may not use this file except in compliance with the License.
 * You may obtain a copy of the License at
 *
 *     http://www.apache.org/licenses/LICENSE-2.0
 *
 * Unless required by applicable law or agreed to in writing, software
 * distributed under the License is distributed on an "AS IS" BASIS,
 * WITHOUT WARRANTIES OR CONDITIONS OF ANY KIND, either express or implied.
 * See the License for the specific language governing permissions and
 * limitations under the License.
 */

package org.axonframework.axonserver.connector.command;

import io.axoniq.axonserver.grpc.ErrorMessage;
import io.axoniq.axonserver.grpc.command.*;
import io.grpc.Status;
import io.grpc.StatusRuntimeException;
import io.grpc.stub.StreamObserver;
import io.netty.util.internal.OutOfDirectMemoryError;
import org.axonframework.axonserver.connector.*;
import org.axonframework.axonserver.connector.util.ExceptionSerializer;
import org.axonframework.axonserver.connector.util.FlowControllingStreamObserver;
<<<<<<< HEAD
=======
import org.axonframework.axonserver.connector.util.ResubscribableStreamObserver;
import org.axonframework.axonserver.connector.util.TokenAddingInterceptor;
>>>>>>> e4985d38
import org.axonframework.commandhandling.CommandBus;
import org.axonframework.commandhandling.CommandCallback;
import org.axonframework.commandhandling.CommandMessage;
import org.axonframework.commandhandling.CommandResultMessage;
import org.axonframework.commandhandling.callbacks.NoOpCallback;
import org.axonframework.commandhandling.distributed.RoutingStrategy;
import org.axonframework.common.AxonThreadFactory;
import org.axonframework.common.Registration;
import org.axonframework.messaging.MessageDispatchInterceptor;
import org.axonframework.messaging.MessageHandler;
import org.axonframework.messaging.MessageHandlerInterceptor;
import org.axonframework.modelling.command.ConcurrencyException;
import org.axonframework.serialization.Serializer;
import org.slf4j.Logger;
import org.slf4j.LoggerFactory;

import java.util.Comparator;
import java.util.UUID;
import java.util.concurrent.*;
import java.util.concurrent.atomic.AtomicBoolean;

import static org.axonframework.axonserver.connector.util.ProcessingInstructionHelper.priority;
import static org.axonframework.commandhandling.GenericCommandResultMessage.asCommandResultMessage;


/**
 * Axon {@link CommandBus} implementation that connects to Axon Server to submit and receive commands and command
 * responses. Delegates incoming commands to the provided {@code localSegment}.
 *
 * @author Marc Gathier
 * @since 4.0
 */
public class AxonServerCommandBus implements CommandBus {

    private static final Logger logger = LoggerFactory.getLogger(AxonServerCommandBus.class);

    private final AxonServerConnectionManager axonServerConnectionManager;
    private final AxonServerConfiguration configuration;
    private final CommandBus localSegment;
    private final CommandSerializer serializer;
    private final RoutingStrategy routingStrategy;
    private final CommandPriorityCalculator priorityCalculator;

    private final CommandHandlerProvider commandHandlerProvider;
    private final DispatchInterceptors<CommandMessage<?>> dispatchInterceptors;
    private final TargetContextResolver<? super CommandMessage<?>> targetContextResolver;

    /**
     * Instantiate an Axon Server {@link CommandBus} client. Will connect to an Axon Server instance to submit and
     * receive commands and command responses.
     *
     * @param axonServerConnectionManager a {@link AxonServerConnectionManager} which creates the connection to an Axon
     *                                    Server platform
     * @param configuration               the {@link AxonServerConfiguration} containing specifics like the client and
     *                                    component names used to identify the application in Axon Server among others
     * @param localSegment                a {@link CommandBus} handling the incoming commands for the local application
     * @param serializer                  a {@link Serializer} used for de/serialization command requests and responses
     * @param routingStrategy             a {@link RoutingStrategy} defining where a given {@link CommandMessage} should
     *                                    be routed to
     */
    public AxonServerCommandBus(AxonServerConnectionManager axonServerConnectionManager,
                                AxonServerConfiguration configuration,
                                CommandBus localSegment,
                                Serializer serializer,
                                RoutingStrategy routingStrategy) {
        this(axonServerConnectionManager, configuration, localSegment, serializer, routingStrategy,
             CommandPriorityCalculator.defaultCommandPriorityCalculator());
    }

    /**
     * Instantiate an Axon Server Command Bus client. Will connect to an Axon Server instance to submit and receive
     * commands. Allows specifying a {@link CommandPriorityCalculator} to define the priority of command message among
     * one another.
     *
     * @param axonServerConnectionManager a {@link AxonServerConnectionManager} which creates the connection to an Axon
     *                                    Server platform
     * @param configuration               the {@link AxonServerConfiguration} containing client and component names used
     *                                    to identify the application in Axon Server
     * @param localSegment                a {@link CommandBus} handling the incoming commands for the local application
     * @param serializer                  a {@link Serializer} used for de/serialization command requests and responses
     * @param routingStrategy             a {@link RoutingStrategy} defining where a given {@link CommandMessage} should
     *                                    be routed to
     * @param priorityCalculator          a {@link CommandPriorityCalculator} calculating the request priority based on
     *                                    the content, and adds this priority to the request
     */
    public AxonServerCommandBus(AxonServerConnectionManager axonServerConnectionManager,
                                AxonServerConfiguration configuration,
                                CommandBus localSegment,
                                Serializer serializer,
                                RoutingStrategy routingStrategy,
                                CommandPriorityCalculator priorityCalculator) {
        this(axonServerConnectionManager, configuration, localSegment, serializer, routingStrategy, priorityCalculator,
             c -> configuration.getContext());
    }

    public AxonServerCommandBus(AxonServerConnectionManager axonServerConnectionManager,
                                AxonServerConfiguration configuration,
                                CommandBus localSegment,
                                Serializer serializer,
                                RoutingStrategy routingStrategy,
                                CommandPriorityCalculator priorityCalculator,
                                TargetContextResolver<? super CommandMessage<?>> targetContextResolver) {
        this.axonServerConnectionManager = axonServerConnectionManager;
        this.configuration = configuration;
        this.localSegment = localSegment;
        this.serializer = new CommandSerializer(serializer, configuration);
        this.routingStrategy = routingStrategy;
        this.priorityCalculator = priorityCalculator;
        this.targetContextResolver = targetContextResolver.orElse(m -> configuration.getContext());

        this.commandHandlerProvider = new CommandHandlerProvider(configuration.getContext());

        dispatchInterceptors = new DispatchInterceptors<>();

        this.axonServerConnectionManager.addReconnectListener(configuration.getContext(), this::resubscribe);
        this.axonServerConnectionManager.addDisconnectListener(configuration.getContext(), this::unsubscribe);
    }

    private void resubscribe() {
        commandHandlerProvider.resubscribe();
    }

    private void unsubscribe() {
        commandHandlerProvider.unsubscribeAll();
    }

    @Override
    public <C> void dispatch(CommandMessage<C> command) {
        dispatch(command, NoOpCallback.INSTANCE);
    }

    @Override
    public <C, R> void dispatch(CommandMessage<C> commandMessage,
                                CommandCallback<? super C, ? super R> commandCallback) {
        logger.debug("Dispatch command [{}] with callback", commandMessage.getCommandName());
        doDispatch(dispatchInterceptors.intercept(commandMessage), commandCallback);
    }

    private <C, R> void doDispatch(CommandMessage<C> commandMessage,
                                   CommandCallback<? super C, ? super R> commandCallback) {
        AtomicBoolean serverResponded = new AtomicBoolean(false);
        try {
            String context = targetContextResolver.resolveContext(commandMessage);
            Command command = serializer.serialize(commandMessage,
                                                   routingStrategy.getRoutingKey(commandMessage),
                                                   priorityCalculator.determinePriority(commandMessage));

            CommandServiceGrpc
                    .newStub(axonServerConnectionManager.getChannel(context))
                    .dispatch(command,
                              new StreamObserver<CommandResponse>() {
                                  @Override
                                  public void onNext(CommandResponse commandResponse) {
                                      serverResponded.set(true);
                                      logger.debug("Received command response [{}]", commandResponse);

                                      try {
                                          CommandResultMessage<R> resultMessage =
                                                  serializer.deserialize(commandResponse);
                                          commandCallback.onResult(commandMessage, resultMessage);
                                      } catch (Exception ex) {
                                          commandCallback.onResult(commandMessage, asCommandResultMessage(ex));
                                          logger.info("Failed to deserialize payload [{}] - Cause: {}",
                                                      commandResponse.getPayload().getData(),
                                                      ex.getCause().getMessage());
                                      }
                                  }

                                  @Override
                                  public void onError(Throwable throwable) {
                                      serverResponded.set(true);
                                      commandCallback.onResult(commandMessage, asCommandResultMessage(
                                              ErrorCode.COMMAND_DISPATCH_ERROR.convert(
                                                      configuration.getClientId(), throwable
                                              )
                                      ));
                                  }

                                  @Override
                                  public void onCompleted() {
                                      if (!serverResponded.get()) {
                                          ErrorMessage errorMessage =
                                                  ErrorMessage.newBuilder()
                                                              .setMessage("No result from command executor")
                                                              .build();
                                          commandCallback.onResult(commandMessage, asCommandResultMessage(
                                                  ErrorCode.COMMAND_DISPATCH_ERROR.convert(errorMessage))
                                          );
                                      }
                                  }
                              }
                    );
        } catch (Exception e) {
            logger.debug("There was a problem dispatching command [{}].", commandMessage, e);
            commandCallback.onResult(
                    commandMessage,
                    asCommandResultMessage(ErrorCode.COMMAND_DISPATCH_ERROR.convert(configuration.getClientId(), e))
            );
        }
    }

    @Override
    public Registration subscribe(String commandName, MessageHandler<? super CommandMessage<?>> messageHandler) {
        logger.debug("Subscribing command with name [{}]", commandName);
        commandHandlerProvider.subscribe(commandName);
        return new AxonServerRegistration(
                localSegment.subscribe(commandName, messageHandler),
                () -> commandHandlerProvider.unsubscribe(commandName)
        );
    }

    @Override
    public Registration registerHandlerInterceptor(
            MessageHandlerInterceptor<? super CommandMessage<?>> handlerInterceptor) {
        return localSegment.registerHandlerInterceptor(handlerInterceptor);
    }

    /**
     * Disconnect the command bus from the Axon Server.
     */
    public void disconnect() {
        if (commandHandlerProvider != null) {
            commandHandlerProvider.disconnect();
        }
    }

    @Override
    public Registration registerDispatchInterceptor(
            MessageDispatchInterceptor<? super CommandMessage<?>> dispatchInterceptor) {
        return dispatchInterceptors.registerDispatchInterceptor(dispatchInterceptor);
    }

    private class CommandHandlerProvider {

        private static final int COMMAND_QUEUE_CAPACITY = 1000;
        private static final int DEFAULT_PRIORITY = 0;
        private static final long THREAD_KEEP_ALIVE_TIME = 100L;

        private final CopyOnWriteArraySet<String> subscribedCommands;
        private final ExecutorService commandExecutor;
        private final String context;

        private volatile boolean subscribing;
        private volatile boolean running = true;
        private volatile StreamObserver<CommandProviderOutbound> subscriberStreamObserver;

        CommandHandlerProvider(String context) {
            this.context = context;
            subscribedCommands = new CopyOnWriteArraySet<>();
            PriorityBlockingQueue<Runnable> commandProcessQueue =
                    new PriorityBlockingQueue<>(COMMAND_QUEUE_CAPACITY, Comparator.comparingLong(
                            r -> r instanceof CommandProcessor ? ((CommandProcessor) r).getPriority() : DEFAULT_PRIORITY
                    ));
            Integer commandThreads = configuration.getCommandThreads();
            commandExecutor = new ThreadPoolExecutor(
                    commandThreads,
                    commandThreads,
                    THREAD_KEEP_ALIVE_TIME,
                    TimeUnit.MILLISECONDS,
                    commandProcessQueue,
                    new AxonThreadFactory("AxonServerCommandReceiver")
            );
        }

        private void resubscribe() {
            if (subscribedCommands.isEmpty() || subscribing) {
                return;
            }

            logger.info("Resubscribing Command handlers with AxonServer");
            try {
                StreamObserver<CommandProviderOutbound> outboundStreamObserver = getSubscriberObserver(context);
                subscribedCommands.forEach(command -> outboundStreamObserver.onNext(
                        CommandProviderOutbound.newBuilder().setSubscribe(
                                CommandSubscription.newBuilder()
                                                   .setCommand(command)
                                                   .setComponentName(configuration.getComponentName())
                                                   .setClientId(configuration.getClientId())
                                                   .setMessageId(UUID.randomUUID().toString())
                                                   .build()
                        ).build()
                ));
            } catch (Exception e) {
                logger.warn("Error while resubscribing - [{}]", e.getMessage());
            }
        }

        public void subscribe(String commandName) {
            subscribing = true;
            subscribedCommands.add(commandName);
            try {
                StreamObserver<CommandProviderOutbound> outboundStreamObserver = getSubscriberObserver(context);
                outboundStreamObserver.onNext(CommandProviderOutbound.newBuilder().setSubscribe(
                        CommandSubscription.newBuilder()
                                           .setCommand(commandName)
                                           .setClientId(configuration.getClientId())
                                           .setComponentName(configuration.getComponentName())
                                           .setMessageId(UUID.randomUUID().toString())
                                           .build()
                ).build());
            } catch (Exception e) {
                logger.debug("Subscribing command with name [{}] to Axon Server failed. "
                                     + "Will resubscribe when connection is established.",
                             commandName, e);
            } finally {
                subscribing = false;
            }
        }

        private void processCommand(Command command) {
            StreamObserver<CommandProviderOutbound> outboundStreamObserver = getSubscriberObserver(context);
            try {
                dispatchLocal(serializer.deserialize(command), outboundStreamObserver);
            } catch (RuntimeException throwable) {
                logger.error("Error while dispatching command [{}] - Cause: {}",
                             command.getName(), throwable.getMessage(), throwable);

                if (outboundStreamObserver == null) {
                    return;
                }

                CommandProviderOutbound response = CommandProviderOutbound.newBuilder().setCommandResponse(
                        CommandResponse.newBuilder()
                                       .setMessageIdentifier(UUID.randomUUID().toString())
                                       .setRequestIdentifier(command.getMessageIdentifier())
                                       .setErrorCode(ErrorCode.COMMAND_DISPATCH_ERROR.errorCode())
                                       .setErrorMessage(
                                               ExceptionSerializer.serialize(configuration.getClientId(), throwable)
                                       )
                ).build();

                outboundStreamObserver.onNext(response);
            }
        }

        private synchronized StreamObserver<CommandProviderOutbound> getSubscriberObserver(String context) {
            if (subscriberStreamObserver != null) {
                return subscriberStreamObserver;
            }

            StreamObserver<CommandProviderInbound> commandsFromRoutingServer = new StreamObserver<CommandProviderInbound>() {
                @Override
                public void onNext(CommandProviderInbound commandToSubscriber) {
                    logger.debug("Received command from server: {}", commandToSubscriber);
                    if (commandToSubscriber.getRequestCase() == CommandProviderInbound.RequestCase.COMMAND) {
                        commandExecutor.execute(new CommandProcessor(commandToSubscriber.getCommand()));
                    }
                }

                @SuppressWarnings("Duplicates")
                @Override
                public void onError(Throwable ex) {
                    logger.warn("Command Inbound Stream closed with error", ex);
                    subscriberStreamObserver = null;
                }

                @Override
                public void onCompleted() {
                    logger.info("Received completed from server.");
                    subscriberStreamObserver = null;
                }
            };

            ResubscribableStreamObserver<CommandProviderInbound> resubscribableStreamObserver = new ResubscribableStreamObserver<>(
                    commandsFromRoutingServer,
                    t -> resubscribe());

            StreamObserver<CommandProviderOutbound> streamObserver =
<<<<<<< HEAD
                    axonServerConnectionManager.getCommandStream(context, commandsFromRoutingServer);
=======
                    axonServerConnectionManager.getCommandStream(resubscribableStreamObserver, interceptors);
>>>>>>> e4985d38

            logger.info("Creating new command stream subscriber");

            subscriberStreamObserver = new FlowControllingStreamObserver<>(
                    streamObserver,
                    configuration,
                    flowControl -> CommandProviderOutbound.newBuilder().setFlowControl(flowControl).build(),
                    t -> t.getRequestCase().equals(CommandProviderOutbound.RequestCase.COMMAND_RESPONSE)
            ).sendInitialPermits();
            return subscriberStreamObserver;
        }

        public void unsubscribe(String command) {
            String context = configuration.getContext();
            subscribedCommands.remove(command);
            try {
                getSubscriberObserver(context).onNext(CommandProviderOutbound.newBuilder().setUnsubscribe(
                        CommandSubscription.newBuilder()
                                           .setCommand(command)
                                           .setClientId(configuration.getClientId())
                                           .setMessageId(UUID.randomUUID().toString())
                                           .build()
                ).build());
            } catch (Exception ignored) {
                // This exception is ignored
            }
        }

        private void unsubscribeAll() {
            String context = configuration.getContext();
            for (String subscribedCommand : subscribedCommands) {
                try {
                    getSubscriberObserver(context).onNext(CommandProviderOutbound.newBuilder().setUnsubscribe(
                            CommandSubscription.newBuilder()
                                               .setCommand(subscribedCommand)
                                               .setClientId(configuration.getClientId())
                                               .setMessageId(UUID.randomUUID().toString())
                                               .build()
                    ).build());
                } catch (Exception ignored) {
                    // This exception is ignored
                }
            }
            subscriberStreamObserver = null;
        }

        private <C> void dispatchLocal(CommandMessage<C> command,
                                       StreamObserver<CommandProviderOutbound> responseObserver) {
            logger.debug("Dispatch command [{}] locally", command.getCommandName());

            localSegment.dispatch(command, (commandMessage, commandResultMessage) -> {
                if (commandResultMessage.isExceptional()) {
                    Throwable throwable = commandResultMessage.exceptionResult();
                    CommandProviderOutbound response = CommandProviderOutbound.newBuilder().setCommandResponse(
                            CommandResponse.newBuilder()
                                           .setMessageIdentifier(UUID.randomUUID().toString())
                                           .setRequestIdentifier(command.getIdentifier())
                                           .setErrorCode(throwable instanceof ConcurrencyException
                                                                 ? ErrorCode.CONCURRENCY_EXCEPTION.errorCode()
                                                                 : ErrorCode.COMMAND_EXECUTION_ERROR.errorCode())
                                           .setErrorMessage(
                                                   ExceptionSerializer.serialize(configuration.getClientId(), throwable)
                                           )
                    ).build();

                    responseObserver.onNext(response);
                    logger.info("Failed to dispatch command [{}] locally - Cause: {}",
                                command.getCommandName(), throwable.getMessage(), throwable);
                } else {
                    logger.debug("Succeeded in dispatching command [{}] locally", command.getCommandName());
                    responseObserver.onNext(serializer.serialize(commandResultMessage, command.getIdentifier()));
                }
            });
        }

        void disconnect() {
            if (subscriberStreamObserver != null) {
                subscriberStreamObserver.onCompleted();
            }
            running = false;
            commandExecutor.shutdown();
        }

        /**
         * A {@link Runnable} implementation which is given to a {@link PriorityBlockingQueue} to be consumed by the
         * command {@link ExecutorService}, in order. The {@code priority} is retrieved from the provided
         * {@link Command} and used to priorities this {@link CommandProcessor} among others of it's kind.
         */
        private class CommandProcessor implements Runnable {

            private final long priority;
            private final Command command;

            private CommandProcessor(Command command) {
                this.priority = -priority(command.getProcessingInstructionsList());
                this.command = command;
            }

            public long getPriority() {
                return priority;
            }

            @Override
            public void run() {
                if (!running) {
                    logger.debug("Command Handler Provider has stopped running, "
                                         + "hence command [{}] will no longer be processed", command.getName());
                    return;
                }

                try {
                    logger.debug("Will process command: {}", command);
                    processCommand(command);
                } catch (RuntimeException | OutOfDirectMemoryError e) {
                    logger.warn("Command Processor had an exception when processing command [{}]", command, e);
                }
            }
        }
    }
}<|MERGE_RESOLUTION|>--- conflicted
+++ resolved
@@ -25,11 +25,8 @@
 import org.axonframework.axonserver.connector.*;
 import org.axonframework.axonserver.connector.util.ExceptionSerializer;
 import org.axonframework.axonserver.connector.util.FlowControllingStreamObserver;
-<<<<<<< HEAD
-=======
 import org.axonframework.axonserver.connector.util.ResubscribableStreamObserver;
 import org.axonframework.axonserver.connector.util.TokenAddingInterceptor;
->>>>>>> e4985d38
 import org.axonframework.commandhandling.CommandBus;
 import org.axonframework.commandhandling.CommandCallback;
 import org.axonframework.commandhandling.CommandMessage;
@@ -398,11 +395,7 @@
                     t -> resubscribe());
 
             StreamObserver<CommandProviderOutbound> streamObserver =
-<<<<<<< HEAD
-                    axonServerConnectionManager.getCommandStream(context, commandsFromRoutingServer);
-=======
-                    axonServerConnectionManager.getCommandStream(resubscribableStreamObserver, interceptors);
->>>>>>> e4985d38
+                    axonServerConnectionManager.getCommandStream(context, resubscribableStreamObserver);
 
             logger.info("Creating new command stream subscriber");
 
